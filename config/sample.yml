### Cluster Configuration ###
cluster:
    # The number of times to retry a failing cluster job
    maxfailures: 3
    # Which processing queue should be used?
    queue: 'shortall'
    # Location to put <jobid.log> files for cluster jobs
    cluster_log_dir: '/scratch/jlaura/elysium/logs'
    # What cluster submission tool should be used
    cluster_submission: 'slurm'  # or `pbs`
    # What scratch or temporary area should be used for temporary file creation
    tmp_scratch_dir: '/scratch/jlaura'

    # The amount of RAM (in MB) to request for jobs
    extractor_memory: 8192
    processing_memory: 8192

### Database Configuration ###
database:
    # Name of the database management system. For example, postgresql or sqlite
    type: 'postgresql'
    # Username used to log in to the database
    username: 'sample'
    # Password used to log in to the database
    password: 'sample'
    # Host machine name (or localhost) where the database is running
    host: 'smalls'
    # Port that the database is exposed on
    port: 8085
    # Port where a proxy that manages database connections is running
    pgbouncer_port: 8083
    # The name of the database to connect to.  Tables will be created inside this DB.
    name: 'jelysiumtest' # This needs to be all lowercase for PostGreSQL!
    # The number of seconds to wait while attemping to connect to the DB.
    timeout: 500

### Pfeffernusse / CSM Configuration ###
pfeffernusse:
    # URL to the service that serves CSM compliant ISDs
    url: 'http://smalls:8081/v1/pds'

### Redis Configuration ###
redis:
    # Name of the redis queue. Ensure it is unique to avoid multiple uses
    # of the same redis queue.
    basename: 'elysium'
    # Hostname (or localhost) where the redis server is running
    host: 'smalls'
    # Port that redis is accepting connections on
    port: '8084'
    # The name of the queue that successful job messages are pushed. This
    # name should be unique to avoid collision with other users.
    completed_queue: 'jely:done'
    # The name of the queue used for jobs that need to be started. This
    # name should be unique to avoid collision with other users.
    processing_queue: 'jely:proc'
    # The name of the queue that currently processing jobs are pushed to. This
    # name should be unique to avoid collision with other users. 
    working_queue: 'jely:working'

### Spatial Reference Setup ###
spatial:
    # The spatial reference identifier in the database. This value needs
    # to be added to the database that is storing the spatial information.
    srid: 949900
    # The radii of the body. If the body is a sphere, these values should match.
    # Units are in meters
    semimajor_rad: 3396190
    semiminor_rad: 3376200
    # A compliant proj4 string. Checkout http://spatialreference.org for examples 
    # for planetary bodies.
    proj4_str: '+proj:longlat +a:3396190 +b:3376200 +no_defs'
    # DEM used to generate height values for projection
    dem: '/scratch/jlaura/mars/molaMarsPlanetaryRadius.cub'

### Working Directories ###
directories:
    # The directory where VRTs should be created
    vrt_dir: '/sratch/jlaura/elysium/vrt'

<<<<<<< HEAD
algorithms:
    ring_match:
        - target_points: 25
          tolerance: 0.01
        - target_points: 20
          tolerance: 0.01
        - target_points: 25
          tolerance: 0.02
    compute_fundamental_matrix:
        - tolerance: 0.3
          reproj_threshold: 10
          initial_x_size: 500
          initial_y_size: 500
          corr_x_size: 40
          corr_y_size: 40
        - tolerance: 0.3
          reproj_threshold: 15
          initial_x_size: 500
          initial_y_size: 500
          corr_x_size: 40
          corr_y_size: 40
        - tolerance: 0.25
          reproj_threshold: 20
          initial_x_size: 500
          initial_y_size: 500
          corr_x_size: 40
          corr_y_size: 40
=======
### Algorithms ###
# This section contains definitions for algorithms available
# to AutoCNet. When populated, the values in these blocks
# are parsed on job submission and used as the args/kwargs.
# When an algorithm has multiple entries, e.g., 3 for `ring_match`, 
# the algorithm will be run up to 3 times. The first time, it is
# assumed that the strictest parametrization is used. If this 
# fails, the next parametrization is used and so forth until either
# the algorithm returns successfully or all parameter combinations
# have been applied. This capability is experimental!
algorithms:		
     ring_match:		
         - target_points: 25		
           tolerance: 0.01		
         - target_points: 20		
           tolerance: 0.01		
         - target_points: 25		
           tolerance: 0.02		
     compute_fundamental_matrix:		
         - tolerance: 0.3		
           reproj_threshold: 10		
           initial_x_size: 500		
           initial_y_size: 500		
           corr_x_size: 40		
           corr_y_size: 40		
         - tolerance: 0.3		
           reproj_threshold: 15		
           initial_x_size: 500		
           initial_y_size: 500		
           corr_x_size: 40		
           corr_y_size: 40		
         - tolerance: 0.25		
           reproj_threshold: 20		
           initial_x_size: 500		
           initial_y_size: 500		
           corr_x_size: 40		
           corr_y_size: 40
>>>>>>> 7225caab
<|MERGE_RESOLUTION|>--- conflicted
+++ resolved
@@ -78,35 +78,6 @@
     # The directory where VRTs should be created
     vrt_dir: '/sratch/jlaura/elysium/vrt'
 
-<<<<<<< HEAD
-algorithms:
-    ring_match:
-        - target_points: 25
-          tolerance: 0.01
-        - target_points: 20
-          tolerance: 0.01
-        - target_points: 25
-          tolerance: 0.02
-    compute_fundamental_matrix:
-        - tolerance: 0.3
-          reproj_threshold: 10
-          initial_x_size: 500
-          initial_y_size: 500
-          corr_x_size: 40
-          corr_y_size: 40
-        - tolerance: 0.3
-          reproj_threshold: 15
-          initial_x_size: 500
-          initial_y_size: 500
-          corr_x_size: 40
-          corr_y_size: 40
-        - tolerance: 0.25
-          reproj_threshold: 20
-          initial_x_size: 500
-          initial_y_size: 500
-          corr_x_size: 40
-          corr_y_size: 40
-=======
 ### Algorithms ###
 # This section contains definitions for algorithms available
 # to AutoCNet. When populated, the values in these blocks
@@ -143,5 +114,4 @@
            initial_x_size: 500		
            initial_y_size: 500		
            corr_x_size: 40		
-           corr_y_size: 40
->>>>>>> 7225caab
+           corr_y_size: 40