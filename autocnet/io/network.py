from io import BytesIO
import json
import os
import warnings
from zipfile import ZipFile

from networkx.readwrite import json_graph
import numpy as np
import pandas as pd

import autocnet


class NumpyEncoder(json.JSONEncoder):
    def default(self, obj):
        """If input object is an ndarray it will be converted into a dict
        holding dtype, shape and the data, base64 encoded.
        """
        if isinstance(obj, np.ndarray):
            return dict(__ndarray__= obj.tolist(),
                        dtype=str(obj.dtype),
                        shape=obj.shape)
        # Let the base class default method raise the TypeError
        return json.JSONEncoder.default(self, obj)

def save(network, projectname):
    """
    Save an AutoCNet candiate graph to disk in a compressed file.  The
    graph adjacency structure is stored as human readable JSON and all
    potentially large numpy arrays are stored as compressed binary. The
    project archive is a standard .zip file that can have any ending,
    e.g., <projectname>.project, <projectname>.zip, <projectname>.myname.

    TODO: This func. writes a intermediary .npz to disk when saving.  Can
    we write the .npz to memory?

    Parameters
    ----------
    network : object
              The AutoCNet Candidate Graph object

    projectname : str
                  The PATH to the output file.
    """
    # Convert the graph into json format
    js = json_graph.node_link_data(network)
    with ZipFile(projectname, 'w') as pzip:
        js_str = json.dumps(js, cls=NumpyEncoder, sort_keys=True, indent=4)
        pzip.writestr('graph.json', js_str)

        # Write the array node_attributes to hdf
        for n, data in network.nodes_iter(data=True):
            ndarrays_to_write = {}
            for k, v in data.__dict__.items():
                if isinstance(v, np.ndarray):
                    ndarrays_to_write[k] = v
                elif isinstance(v, pd.DataFrame):
                    ndarrays_to_write[k] = v
                    ndarrays_to_write[k+'_idx'] = v.index
                    ndarrays_to_write[k+'_columns'] = v.columns

            np.savez('{}.npz'.format(data['node_id']),**ndarrays_to_write)
            pzip.write('{}.npz'.format(data['node_id']))
            os.remove('{}.npz'.format(data['node_id']))

        # Write the array edge attributes to hdf
        for s, d, data in network.edges_iter(data=True):
            if s > d:
                s, d = d, s
            ndarrays_to_write = {}
            for k,v in data.__dict__.items():
                if isinstance(v, np.ndarray):
                    ndarrays_to_write[k] = v
                elif isinstance(v, pd.DataFrame):
                    ndarrays_to_write[k] = v
                    ndarrays_to_write[k+'_idx'] = v.index
                    ndarrays_to_write[k+'_columns'] = v.columns
            np.savez('{}_{}.npz'.format(s, d),**ndarrays_to_write)
            pzip.write('{}_{}.npz'.format(s, d))
            os.remove('{}_{}.npz'.format(s, d))

def json_numpy_obj_hook(dct):
    """Decodes a previously encoded numpy ndarray with proper shape and dtype.

    :param dct: (dict) json encoded ndarray
    :return: (ndarray) if input was an encoded ndarray
    """
    if isinstance(dct, dict) and '__ndarray__' in dct:
        data = np.asarray(dct['__ndarray__'])
        return np.frombuffer(data, dct['dtype']).reshape(dct['shape'])
    return dct

def load(projectname):
    with ZipFile(projectname, 'r') as pzip:
        # Read the graph object
        with pzip.open('graph.json', 'r') as g:
            data = json.loads(g.read().decode(),object_hook=json_numpy_obj_hook)

        cg = autocnet.graph.network.CandidateGraph()
        Edge = autocnet.graph.edge.Edge
        Node = autocnet.graph.node.Node
        # Reload the graph attributes
        cg.graph = data['graph']
        # Handle nodes
        for d in data['nodes']:
            n = Node()
            for k, v in d.items():
                if k == 'id':
                    continue
                n[k] = v
            try:
                # Load the byte stream for the nested npz file into memory and then unpack
                n.load_features(BytesIO(pzip.read('{}.npz'.format(d['id']))))
                nzf = np.load(BytesIO(pzip.read('{}.npz'.format(d['id']))))
                n.masks = pd.DataFrame(nzf['masks'], index=nzf['masks_idx'], columns=nzf['masks_columns'])
            except:
                pass  # The node does not have features to load.
            cg.add_node(d['node_id'])
            cg.node[d['node_id']] = n

        for e in data['links']:
            cg.add_edge(e['source'], e['target'])
            edge = Edge()
            edge.source = cg.node[e['source']]
            edge.destination = cg.node[e['target']]
<<<<<<< HEAD
            edge['fundamental_matrix'] = e['fundamental_matrix']
            edge['weights'] = e['weights']
=======

            for k, v in e.items():
                if k == 'target' or k == 'source':
                    continue
                edge[k] = v
>>>>>>> 4fe32abb

            try:
                nzf = np.load(BytesIO(pzip.read('{}_{}.npz'.format(e['source'], e['target']))))
                edge.masks = pd.DataFrame(nzf['masks'], index=nzf['masks_idx'], columns=nzf['masks_columns'])
                edge.matches = pd.DataFrame(nzf['matches'], index=nzf['matches_idx'], columns=nzf['matches_columns'])
            except:
                pass
            # Add a mock edge
            cg.edge[e['source']][e['target']] = edge

        cg._order_adjacency
    return cg<|MERGE_RESOLUTION|>--- conflicted
+++ resolved
@@ -123,16 +123,11 @@
             edge = Edge()
             edge.source = cg.node[e['source']]
             edge.destination = cg.node[e['target']]
-<<<<<<< HEAD
-            edge['fundamental_matrix'] = e['fundamental_matrix']
-            edge['weights'] = e['weights']
-=======
 
             for k, v in e.items():
                 if k == 'target' or k == 'source':
                     continue
                 edge[k] = v
->>>>>>> 4fe32abb
 
             try:
                 nzf = np.load(BytesIO(pzip.read('{}_{}.npz'.format(e['source'], e['target']))))
