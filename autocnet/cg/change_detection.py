--- conflicted
+++ resolved
@@ -9,8 +9,14 @@
 from skimage.feature import blob_log, blob_doh
 from math import sqrt, atan2, pi
 
+from shapely import wkt
+from shapely.geometry import Point, MultiPoint
+import pandas as pd
+import geopandas as gpd
+
 from autocnet.utils.utils import bytescale
 from autocnet.matcher.cpu_extractor import extract_features
+
 
 def image_diff(arr1, arr2):
      arr1 = arr1.astype("float32")
@@ -23,6 +29,7 @@
 
      return diff
 
+
 def image_ratio(arr1, arr2):
      arr1 = arr1.astype("float32")
      arr2 = arr2.astype("float32")
@@ -34,13 +41,16 @@
 
      return ratio
 
+
+def image_diff_sq(arr1, arr2):
+     return image_diff(arr1, arr2)**2
+
+
 func_map = {
     "diff" : image_diff,
+    "diff_sq": image_diff_sq,
     "ratio" : image_ratio
 }
-
-def image_diff_sq(arr1, arr2):
-     return image_diff(arr1, arr2)**2
 
 
 def okubogar_detector(image1, image2, nbins=50, extractor_method="orb", image_func=image_diff,
@@ -137,6 +147,8 @@
 
      #square image to improve signal to noise ratio
      heatmap = heatmap**2
+
+     keys = gpd.GeoDataFrame(keys, geometry= gpd.points_from_xy(keys.x, keys.y))
 
      return keys, heatmap, bdiff
 
@@ -232,11 +244,10 @@
          mask = Path(np.asarray(poly.exterior.xy).T.astype("uint64")).contains_points(points).reshape(int(ymax-ymin), int(xmax-xmin))
          weight = bdiff[ymin:ymax,xmin:xmax].mean()
 
-         polys.append(poly.wkt)
+         polys.append(poly)
          weights.append(weight)
 
-     results = pd.DataFrame()
-     result['geom'] = polys
+     results = gpd.GeoDataFrame(geometry=polys)
      result['weight'] = weights
 
      return result, bdiff
@@ -375,29 +386,20 @@
          return -tolerance <= subsolar_azimuth - angle <= tolerance
 
      if isinstance(image1, GeoDataset):
+         if
          image1 = image1.read_array()
 
      if isinstance(image2, GeoDataset):
          image2 = image2.read_array()
 
-<<<<<<< HEAD
      if isinstance(image_func, str):
          try:
              image_func = func_map[image_func]
          except KeyError as e:
              raise Exception(f"{image_func} is not a valid method, available image functions: {func_map.keys()}")
 
-
-     image1[image1 == image1.min()] = 0
-     image2[image2 == image2.min()] = 0
-     arr1 = bytescale(image1)
-     arr2 = bytescale(image2)
-
-     bdiff = image_func(arr1, arr2)
-=======
      bdiff = image_func(image1,image2)
      bdiff = bytescale(bdiff)
->>>>>>> 3567ee1c
 
      # Laplacian of Gaussian only finds light blobs on a dark image.  In order to
      #  find dark blobs on a light image, we invert.
@@ -427,11 +429,7 @@
      # Nearest neighbors
      neighbors = [blobs_log[j] for j in [i[i!=len(blobs_log)]for i in idx_log] if j.size > 0]
 
-     x0 = []
-     y0 = []
-     x1 = []
-     y1 = []
-
+     polys = []
      for idx, pt1 in enumerate(close_points):
          for pt2 in neighbors[idx]:
              try:
@@ -439,16 +437,7 @@
              except IndexError as e:
                  azimuth = sub_solar_azimuth
              if is_azimuth_colinear(pt1, pt2, azimuth, angle_tolerance, subtractive):
-                 x0.append(pt1[0])
-                 y0.append(pt1[1])
-                 x1.append(pt2[0])
-                 x2.append(pt2[1])
-
-     # changes = np.array(changes)
-     changes = pd.DataFrame()
-     changes['x0'] = x0
-     changes['y0'] = y0
-     changes['x1'] = x1
-     changes['x2'] = x2
-
+                 polys.append(MultiPoint([(pt1[0], pt1[1]), (pt2[0], pt1[1])]))
+
+     changes = pd.GeoDataFrame(geometry=polys)
      return changes, bdiff