import numpy as np

import matplotlib
from matplotlib.path import Path
<<<<<<< HEAD
from matplotlib import pyplot as plt

=======
>>>>>>> 186c6595
import cv2

from sklearn.cluster import  OPTICS
from sklearn.cluster import DBSCAN
from sklearn.neighbors import NearestNeighbors

from skimage.feature import blob_log, blob_doh

from scipy.spatial import cKDTree

from plio.io.io_gdal import GeoDataset

from shapely import wkt
<<<<<<< HEAD
from shapely.geometry import Point, MultiPoint

=======
from shapely.geometry import Point, MultiPoint, Polygon
>>>>>>> 186c6595
import pandas as pd
import geopandas as gpd

from math import sqrt, atan2, pi

import pysis

from autocnet.utils.utils import bytescale
from autocnet.matcher.cpu_extractor import extract_features
from autocnet import cg

def image_diff(arr1, arr2):
     arr1 = arr1.astype("float32")
     arr2 = arr2.astype("float32")
     arr1[arr1 == 0] = np.nan
     arr2[arr2 == 0] = np.nan

     isis_null = pysis.specialpixels.SPECIAL_PIXELS['Real']['Null']
     arr1[arr1 == isis_null] = np.nan
     arr2[arr2 == isis_null] = np.nan

     diff = arr1-arr2
     diff[np.isnan(diff)] = 0

     return diff


def image_ratio(arr1, arr2):
     arr1 = arr1.astype("float32")
     arr2 = arr2.astype("float32")
     arr1[arr1 == 0] = np.nan
     arr2[arr2 == 0] = np.nan

     isis_null = pysis.specialpixels.SPECIAL_PIXELS['Real']['Null']
     arr1[arr1 == isis_null] = np.nan
     arr2[arr2 == isis_null] = np.nan

     ratio = arr1/arr2
     ratio[np.isnan(ratio)] = 0

     return ratio


def image_diff_sq(arr1, arr2):
     return image_diff(arr1, arr2)**2


func_map = {
    "diff" : image_diff,
    "diff_sq": image_diff_sq,
    "ratio" : image_ratio
}


def okubogar_detector(image1, image2, nbins=50, extractor_method="orb", image_func=image_diff,
                      extractor_kwargs={"nfeatures": 2000, "scaleFactor": 1.1, "nlevels": 1}):
     """
     Simple change detection algorithm which produces an overlay image of change hotspots
     (i.e. a 2d histogram image of detected change density).

     Largely based on a method created by Chris Okubo and Brendon Bogar. Histogram step
     was added for readability.

     image1, image2 -> image subtraction/ratio -> feature extraction -> feature histogram

     TODO: Paper/abstract might exist, cite

     Parameters
     ----------

     image1 : np.array, plio.GeoDataset
             Image representing the "before" state of the ROI, can be a 2D numpy array or plio GeoDataset

     image2 : np.array, plio.GeoDataset
             Image representing the "after" state of the ROI, can be a 2D numpy array or plio GeoDataset

     image_func : callable
                  Function used to create a derived image from image1 and image2, which in turn is
                  the input for the feature extractor. The first two arguments are 2d numpy arrays, image1 and image2,
                  and must return a 2d numpy array. Default function returns a difference image.

                  Example func:

                  >>> from numpy import random
                  >>> image1, image2 = random.random((50,50)), random.random((50,50))
                  >>> def ratio(image1, image2):
                  >>>   # do stuff with image1 and image2
                  >>>   new_image = image1/image2
                  >>>   return new_image # must return a single variable, a 2D numpy array
                  >>> results = okubogar_detector(image1, image2, image_func=ratio)

                  Or, alternatively:

                  >>> from numpy import random
                  >>> image1, image2 = random.random((50,50)), random.random((50,50))
                  >>> results = okubogar_detector(image1, image2, image_func=lambda im1, im2: im1/im2)

     nbins : int
            number of bins to use in the 2d histogram

     extractor_method : {'orb', 'sift', 'fast', 'surf', 'vl_sift'}
               The detector method to be used.  Note that vl_sift requires that
               vlfeat and cyvlfeat dependencies be installed.

     extractor_kwargs : dict
                        A dictionary containing OpenCV SIFT parameters names and values.

     Returns
     -------
     : pd.DataFrame
       Dataframe containing polygon results as wkt

     : np.array
       Numpy array image, the image used to compute change

     See Also
     --------

     feature extractor: autocnet.matcher.cpu_extractor.extract_features

     """
     if isinstance(image1, GeoDataset):
         image1 = image1.read_array()

     if isinstance(image2, GeoDataset):
         image2 = image2.read_array()

     if isinstance(image_func, str):
         try:
             image_func = func_map[image_func]
         except KeyError as e:
             raise Exception(f"{image_func} is not a valid method, available image functions: {func_map.keys()}")

     image1[image1 == image1.min()] = 0
     image2[image2 == image2.min()] = 0
     arr1 = bytescale(image1)
     arr2 = bytescale(image2)

     bdiff = image_func(arr1, arr2)

     keys, descriptors = extract_features(bdiff, extractor_method, extractor_parameters=extractor_kwargs)
     x,y = keys["x"], keys["y"]

     heatmap, xedges, yedges = np.histogram2d(y, x, bins=nbins, range=[[0, bdiff.shape[0]], [0, bdiff.shape[1]]])
     heatmap = cv2.resize(heatmap, dsize=(bdiff.shape[1], bdiff.shape[0]), interpolation=cv2.INTER_NEAREST)

     #square image to improve signal to noise ratio
     heatmap = heatmap**2

     keys = gpd.GeoDataFrame(keys, geometry= gpd.points_from_xy(keys.x, keys.y))

     return keys, heatmap, bdiff


def okbm_detector(image1, image2, extractor_method="orb",  image_func=image_diff,
                 extractor_kwargs={"nfeatures": 2000, "scaleFactor": 1.1, "nlevels": 1},
                 cluster_kwargs={"min_samples": 10, "max_eps": 10, "eps": .5, "xi":.5}):
     """
     okobubogar modified detector, experimental feature based change detection algorithmthat expands on okobubogar to allow for
     programmatic change detection. Returns detected feature changes as weighted polygons.


     Parameters
     ----------

     image1 : GeoDataset
             Image representing the "before" state of the ROI, can be a 2D numpy array or plio GeoDataset

     image2 : GeoDataset
             Image representing the "after" state of the ROI, can be a 2D numpy array or plio GeoDataset

     image_func : callable
                  Function used to create a derived image from image1 and image2, which in turn is
                  the input for the feature extractor. The first two arguments are 2d numpy arrays, image1 and image2,
                  and must return a 2d numpy array. Default function returns a difference image.

                  Example func:

                  >>> from numpy import random
                  >>> image1, image2 = random.random((50,50)), random.random((50,50))
                  >>> def ratio(image1, image2):
                  >>>   # do stuff with image1 and image2
                  >>>   new_image = image1/image2
                  >>>   return new_image # must return a single variable, a 2D numpy array
                  >>> results = okbm_detector(image1, image2, image_func=ratio)

                  Or, alternatively:

                  >>> from numpy import random
                  >>> image1, image2 = random.random((50,50)), random.random((50,50))
                  >>> results = okbm_detector(image1, image2, image_func=lambda im1, im2: im1/im2)

     extractor_method : {'orb', 'sift', 'fast', 'surf', 'vl_sift'}
               The detector method to be used.  Note that vl_sift requires that
               vlfeat and cyvlfeat dependencies be installed.

     extractor_kwargs : dict
                        A dictionary containing OpenCV SIFT parameters names and values.

     cluster_kwargs : dict
                      A dictionary containing sklearn.cluster.OPTICS parameters

     Returns
     -------
     : pd.DataFrame
       Dataframe containing polygon results as wkt

     : np.array
       Numpy array image, the image used to compute change

     """
     keys, _, bdiff = okubogar_detector(image1, image2, 10, extractor_method, image_func, extractor_kwargs)

     x,y = keys['x'], keys['y']
     points = [Point(xval, yval) for xval,yval in zip(x,y)]

     optics = OPTICS(**cluster_kwargs).fit(list(zip(x,y)))

     classes = gpd.GeoDataFrame(columns=["label", "point"], geometry="point")
     classes["label"] = optics.labels_
     classes["point"] = points
     class_groups = classes.groupby("label").groups

     polys = []
     weights = []

     # array of x,y pairs
     xv, yv = np.mgrid[0:bdiff.shape[1], 0:bdiff.shape[0]]

     for label, indices in class_groups.items():
         if label == -1:
             continue

         points = classes.loc[indices]["point"]
         poly = MultiPoint(points.__array__()).convex_hull
         xmin, ymin, xmax, ymax = np.asarray(poly.bounds).astype("uint64")
         xv, yv = np.mgrid[xmin:xmax, ymin:ymax]
         xv = xv.flatten()
         yv = yv.flatten()

         points = np.vstack((xv,yv)).T.astype("uint64")

         mask = Path(np.asarray(poly.exterior.xy).T.astype("uint64")).contains_points(points).reshape(int(ymax-ymin), int(xmax-xmin))
         weight = bdiff[ymin:ymax,xmin:xmax].mean()

         polys.append(poly)
         weights.append(weight)

     results = gpd.GeoDataFrame(geometry=polys)
     results['weight'] = weights

     return results, bdiff


def blob_detector(image1, image2, sub_solar_azimuth, image_func=image_diff_sq,
                  subtractive=False,  min_sigma=.45, max_sigma=30, num_sigma=10,
                  threshold=.25, overlap=.5, log_scale=False, exclude_border=False,
                  n_neighbors=3, dist_upper_bound=5, angle_tolerance=3):
     """
     Blob based change detection.

     Creates a difference image and uses Laplacian of Gaussian (LoG) blob
     detection to find light / dark areas.  Creates a KDTree to find neighboring
     light / dark blobs, then filters based on colinearity of the light/dark pair
     with subsolar azimuth.

     Based on the method described in https://doi.org/10.1016/j.pss.2019.104733

     Parameters
     ----------

     image1 : GeoDataset
             Image representing the "before" state of the ROI, can be a 2D numpy array or plio GeoDataset

     image2 : GeoDataset
             Image representing the "after" state of the ROI, can be a 2D numpy array or plio GeoDataset


     sub_solar_azimuth : scalar or 2d np.array
                         Per-pixel subsolar azimuth or a single subsolar azimuth
                         value to be used for the entire image.

     image_func : callable
                  Function used to create a derived image from image1 and image2, which in turn is
                  the input for the feature extractor. The first two arguments are 2d numpy arrays, image1 and image2,
                  and must return a 2d numpy array. Default function returns a difference image.

                  Example func:

                  >>> from numpy import random
                  >>> image1, image2 = random.random((50,50)), random.random((50,50))
                  >>> def ratio(image1, image2):
                  >>>   # do stuff with image1 and image2
                  >>>   new_image = image1/image2
                  >>>   return new_image # must return a single variable, a 2D numpy array
                  >>> results = okbm_detector(image1, image2, image_func=ratio)

                  Or, alternatively:

                  >>> from numpy import random
                  >>> image1, image2 = random.random((50,50)), random.random((50,50))
                  >>> results = okbm_detector(image1, image2, image_func=lambda im1, im2: im1/im2)

     subtractive : Boolean
                   Find subtractive features instead of additive features.  In other
                   words, find locations in which a feature "used to be present"
                   but has since moved.

     min_sigma : scalar or sequence of scalars
                 The minimum standard deviation for Gaussian kernel. Keep this
                 low to detect smaller blobs. The standard deviations of the
                 Gaussian filter are given for each axis as a sequence, or as a
                 single number, in which case it is equal for all axes.


     max_sigma : scalar or sequence of scalars
                 The maximum standard deviation for Gaussian kernel. Keep this
                 high to detect larger blobs. The standard deviations of the
                 Gaussian filter are given for each axis as a sequence, or as a
                 single number, in which case it is equal for all axes.

     num_sigma : int
                 The number of intermediate values of standard deviations to
                 consider between min_sigma and max_sigma.

     threshold : float
                 The absolute lower bound for scale space maxima.
                 Local maxima smaller than thresh are ignored.
                 Reduce this to detect blobs with less intensities.

     overlap : float
               A value between 0 and 1. If the area of two blobs overlaps by a
               fraction greater than threshold, the smaller blob is eliminated.

     log_scale : bool
                 If set intermediate values of standard deviations are
                 interpolated using a logarithmic scale to the base 10. If not,
                 linear interpolation is used.

     exclude_border: tuple of ints, int, or False
                 If tuple of ints, the length of the tuple must match the input
                 array’s dimensionality. Each element of the tuple will exclude
                 peaks from within exclude_border-pixels of the border of the
                 image along that dimension. If nonzero int, exclude_border
                 excludes peaks from within exclude_border-pixels of the border
                 of the image. If zero or False, peaks are identified regardless
                 of their distance from the border.

     n_neighbors : int
                   Number of closest neighbors (blobs) to search.

     dist_upper_bound : int
                        The maximum distance between blobs to be considered
                        neighbors.

     angle_tolerance : int
                       The mismatch tolerance between the subsolar azimuth and
                       the angle between the direction vector w.r.t. the x axis.
                       For example, a subsolar azimuth of 85 degrees would
                       require an angle tolerance of 5 in order to consider
                       blobs with a 90 degree angle as candidates.

     Returns
     -------

     : pd.DataFrame
       A pandas dataframe containing a points of changed areas

     : np.ndarray
       A numpy array containing the image upon which the change detection
       algorithm operates, i.e. the image resulting from image_func.

     """

     def is_azimuth_colinear(pt1, pt2, subsolar_azimuth, tolerance, subtractive=False):
         """ Returns true if pt1, pt2, and subsolar azimuth are colinear within
             some tolerance.
         """
         x, y = (pt2[1]-pt1[1], pt2[0]-pt1[0])
         # Find angle of vector w.r.t. x axis
         angle = (atan2(y, x) * 180 / pi)%360
         # If finding subtractive changes, invert the angle.
         if subtractive:
             angle = (angle+180)%360
         return -tolerance <= subsolar_azimuth - angle <= tolerance

     if isinstance(image1, GeoDataset):
         image1 = image1.read_array()

     if isinstance(image2, GeoDataset):
         image2 = image2.read_array()

     if isinstance(image_func, str):
         try:
             image_func = func_map[image_func]
         except KeyError as e:
             raise Exception(f"{image_func} is not a valid method, available image functions: {func_map.keys()}")

     bdiff = image_func(image1,image2)
     bdiff = bytescale(bdiff)

     # Laplacian of Gaussian only finds light blobs on a dark image.  In order to
     #  find dark blobs on a light image, we invert.
     inv = bdiff.max()-bdiff

     # Laplacian of Gaussian of diff image (light on dark)
     blobs_log = blob_log(bdiff, min_sigma=min_sigma, max_sigma=max_sigma,
                          num_sigma=num_sigma, threshold=threshold, overlap=overlap,
                          log_scale=log_scale, exclude_border=exclude_border)
     # Laplacian of Gaussian on diff image (inverse -- dark on light)
     blobs_log_inv = blob_log(inv, min_sigma=min_sigma, max_sigma=max_sigma,
                              num_sigma=num_sigma, threshold=threshold, overlap=overlap,
                              log_scale=log_scale, exclude_border=exclude_border)

     # Compute radii in the 3rd column.  Radii are appx equal to sqrt2 * sigma
     blobs_log[:, 2] = blobs_log[:, 2] * sqrt(2)
     blobs_log_inv[:, 2] = blobs_log_inv[:, 2] * sqrt(2)

     if not len(blobs_log) or not len(blobs_log_inv):
         raise Exception("No blobs detected")

     # Create a KDTree to facilitate nearest neighbor search
     tree = cKDTree(blobs_log)

     # Query the kdtree to find neighboring points
     _, idx_log = tree.query(blobs_log_inv, k=n_neighbors,
                                    distance_upper_bound=dist_upper_bound)

     # Points that have at least one neighbor within threshold distance.
     close_points = blobs_log_inv[[x[0] < len(blobs_log) for x in idx_log]]

     # Nearest neighbors
     neighbors = [blobs_log[j] for j in [i[i!=len(blobs_log)]for i in idx_log] if j.size > 0]

     polys = []
     for idx, pt1 in enumerate(close_points):
         for pt2 in neighbors[idx]:
             try:
                 azimuth = sub_solar_azimuth[int(pt1[0]), int(pt1[1])]
             except IndexError as e:
                 azimuth = sub_solar_azimuth
             if is_azimuth_colinear(pt1, pt2, azimuth, angle_tolerance, subtractive):
                 if subtractive:
                     polys.append(Point(pt1[1], pt1[0]))
                 else:
                     polys.append(Point(pt2[1], pt2[0]))

     changes = gpd.GeoDataFrame(geometry=polys)
     return changes, bdiff


<<<<<<< HEAD
def compute_depression(input_dem, scale_factor=1, curvature_percentile=75, return_polygon=True, alpha=0.5):
    """
    Compute depressions and return a new image with largest depressions filled in. 
    
    Parameters
    ----------
    
    input_dem : np.array, rd.rdarray
                2d array of elevation DNs, a DEM
    
    scale_factor : float
                   Value to scale the erotion of planform curvatures by
                   
    curvature_percentile : float 
                           what percentile of the curvature to keep, lower values
                           results in bigger blobs 
                   
    
    Returns
    -------
    dem : rd.rdarray
          Dem with filled depressions
    
    mask : np.array
           Change mask, true on pixels that have been changed 
    
    
    """
    if isinstance(input_dem, np.ndarray):
        dem = rd.rdarray(input_dem.copy(), no_data=0)
    elif isinstance(input_dem, rd.rdarray):
        # take ownership of the reference
        dem = input_dem.copy()

    # create filled DEM
    demfilled = rd.FillDepressions(dem, epsilon=True, in_place=False, topology="D8")
    
    # Mask out filled areas
    mask = np.abs(dem-demfilled)
    thresh = np.percentile(mask, 95)
    mask[mask <= thresh] = False
    mask[mask > thresh] = True
    
    curvatures = rd.TerrainAttribute(dem, attrib='planform_curvature')
    curvatures = (curvatures - np.min(curvatures))/np.ptp(curvatures) 
    curvatures[curvatures < np.percentile(curvatures, curvature_percentile)] = 0
    curvatures[mask.astype(bool)] = 0
    
    demfilled -= curvatures * scale_factor
    
    mask = (curvatures+mask).astype(bool)
    
    # Get 3rd nn distance 
    coords = np.argwhere(mask)
    nbrs = NearestNeighbors(n_neighbors=3, algorithm='kd_tree').fit(coords)
    dists, _ = nbrs.kneighbors(coords)
    eps = np.percentile(dists, 95)
    
    # Cluster
    db = DBSCAN(eps=eps, min_samples=3).fit(coords)
    labels = db.labels_
    unique, counts = np.unique(labels, return_counts=True)
    
    # First count are outliers, ignore
    counts = counts[1:]
    unique = unique[1:]
    
    index = np.argwhere(counts == counts.max())
    group = unique[index][0][0]
    cluster = coords[labels == group]
    
    # mask out depression
    dmask = np.full(dem.shape, False)
    dmask[[*cluster.T]] = True
    
    dem[dmask] = 0
    demfilled[~dmask] = 0
    dem = dem+demfilled

    if return_polygon: 
        concave_hull = cg.alpha_shape(np.argwhere(dmask), alpha=alpha)
        return dem, concave_hull 

    return dem, dmask


def generate_dem(alpha=1.0, size=800, scales=[160,80,32,16,8,4,2,1], scale_factor=5):
    """
    Produces a random DEM
    
    Parameters
    ----------
    
    alpha : float 
            Controls height variation. Lower number makes a shallower and noisier DEM, 
            higher values create smoother DEM with large peaks and valleys. 
            Reccommended range = (0, 1.5]
    
    size : int
           size of DEM, output DEM is in the shape of (size, size)
    
    scale_factor : float 
                   scalar to multiply the slope degridation by, higher values = more erotion. 
                   Reccomended to increase proportionately with alpha 
                   (higher alphas mean you might want higher scale_factor)
    
    Returns 
    -------
    
    dem : np.array 
          DEM array in the shape (size, size)
    
    """
    
    topo=np.zeros((2,2))+random.rand(2,2)*(200/(2.**alpha))

    for k in range(len(scales)):
        nn = size/scales[k]
        topo = scipy.misc.imresize(topo, (int(nn), int(nn)), "cubic", mode="F")
        topo = topo + random.rand(int(nn), int(nn))*(200/(nn**alpha))
    
    topo = rd.rdarray(topo, no_data=0)
    
    curvatures = rd.TerrainAttribute(topo, attrib='slope_riserun')
    curvatures = (curvatures - np.min(curvatures))/np.ptp(curvatures) * scale_factor
    return topo - curvatures


def hillshade(img, azi=255, alt=60, min_slope=20, max_slope=100, min_bright=0, grayscale=False):
    """
    hillshade a DEM, based on IDL code by Colin Dundas translated by Adam Paquette 
    
    Parameters
    ----------
    
    img : np.array
          DEM to hillshade
    
    azi : float 
          Sun azimuth in degrees 
    
    alt: float 
         base alt
    
    min_slope : float 
                minimum slope value 
    
    max_slope : float 
                maximum slope value 
    
    min_bright : float 
                 minimum brightness 
    
    grayscale : bool 
                whether or not to produce grayscale image 
    
    
    Returns
    -------
    
    dem : np.array 
          hillshaded DEM 
    
    """
    dem = np.array(np.flip(bytescale(img), axis = 0), dtype=int)
    emax = np.max(dem)
    emin = np.min(dem)

    indices = np.linspace(0, 255, 256) / 25.5

    red_array = [0,25,50,101,153,204,255,255,255,255,255,255]
    red_index = np.arange(len(red_array))
    red_vec = np.interp(indices, red_index, red_array)

    green_array = [42,101,153,204,237,255,255,238,204,153,102,42]
    green_index = np.arange(len(green_array))
    green_vec = np.interp(indices, green_index, green_array)

    blue_array = [255,255,255,255,255,255,204,153,101,50,25,0]
    blue_index = np.arange(len(blue_array))
    blue_vec = np.interp(indices, blue_index, blue_array)

    zz = (255.0/(emax-emin))*(dem-emin)
    zz = zz.astype(int)

    nx = (np.roll(dem, 1, axis = 1) - dem)
    ny = (np.roll(dem, 1, axis = 0) - dem)
    sz = np.shape(nx)
    nz = np.ones(sz)
    nl = np.sqrt(np.power(nx, 2.0) + np.power(ny, 2.0) + np.power(nz, 2.0))
    nx = nx/nl
    ny = ny/nl
    nz = nz/nl

    azi_rad = math.radians(azi)
    alt_rad = math.radians(alt)
    lx = math.sin(azi_rad)*math.cos(alt_rad)
    ly = math.cos(azi_rad)*math.cos(alt_rad)
    lz = math.sin(alt_rad)

    dprod = nx*lx + ny*ly + nz*lz

    if min_slope is not None:
        min_dprod = math.cos(math.radians(max_slope + 90.0 - alt))
    else:
        min_dprod = np.min(dprod)

    if max_slope is not None:
        max_dprod = math.cos(math.radians(90.0 - alt - max_slope))
    else:
        max_dprod = np.max(dprod)

    bright = ((dprod - min_dprod) + min_bright)/((max_dprod - min_dprod) + min_bright)

    if grayscale:
        qq=(255*bright)
    else:
        qq = red_vec[zz]*bright

    if grayscale:
        rr = (255*bright)
    else:
        rr = green_vec[zz]*bright

    if grayscale:
        ss=(255*bright)
    else:
        ss = blue_vec[zz]*bright

    arrforout = np.dstack((qq, rr ,ss))
    arrforout = np.flip(arrforout.astype(int), axis = 0)
    arrfotout = bytescale(arrforout)
    arrforout.shape
    return arrforout

=======
def generate_boulder(dem, radius, height=None, x=None, y=None):
    '''
    Generates a half dome with a given radius, at a given height,
    at a given x, y in 2D topology array

    Parameters
    ----------

    dem : 2d array
          2D array representing the topology of a surface where the value in the
          array is the height of the surface

    radius : float
             Radius of the half dome to generate

    height : float
             Height at which to generate the half dome. If none, the height is set
             to the value in the dem where the dome is being generated

    x : int
        X position in the array to place the center of the half dome. If none, a
        random position in the image is selected

    y : int
        Y position in the array to place the center of the half dome. If none, a
        random position in the image is selected

    Returns
    -------

    new_dem : 2D array
              Modified 2D array with the new "boulder" generated in it

    geom : Object
           Polgon object representing the generated boulder
    '''
    max_radii = 0
    points = []
    geom = None
    new_dem = np.copy(dem)

    x_range, y_range = dem.shape
    if not x:
        x = np.random.randint(0, x_range)
    if not y:
        y = np.random.randint(0, y_range)
    if not height:
        base_height = dem[x][y]
    else:
        base_height = height
    for x_coord in range(len(dem[0])):
        for y_coord in range(len(dem)):
            point_radius = math.sqrt(math.pow(x_coord - x, 2) + math.pow(y_coord - y, 2))
            if point_radius < radius:
                computed_height = ((1 - (math.sin(((math.pi*point_radius)/(2*radius)))) * radius) + radius) + base_height
                if computed_height >= dem[x_coord][y_coord]:
                    points.append((y_coord, abs(len(dem[0]) - x_coord)))
                    new_dem[x_coord][y_coord] = computed_height

    if len(points) >= 3:
        geom = Polygon(points).convex_hull

    return new_dem, geom

def generate_boulder_field(dem, num_boulders, x_shift_min = 5, x_shift_max = 10,
                           y_shift_min = 5, y_shift_max = 10,
                           radius_min = 5, radius_max = 8,
                           height_min = None, height_max = None):
    '''
    Generates a number of boulders randomly across a given 2d array with
    specified aspects of all boulders placed around the image
    
    Parameters
    ----------

    dem : 2d array
          2D array representing the topology of a surface where the value in the
          array is the height of the surface

    num_boulders : int
                   Number of boulders to generate in the dem

    x_shift_min : int
                  Minimum amount of pixels to shift the center of the boulder in the x
                  direction

    x_shift_max : int
                  Maximum amount of pixels to shift the center of the boulder in the x
                  direction

    y_shift_min : int
                  Minimum amount of pixels to shift the center of the boulder in the y
                  direction

    y_shift_max : int
                  Maximum amount of pixels to shift the center of the boulder in the y
                  direction

    radius_min : int
                 Minimum possible radius when generating a boulder

    radius_max : int
                 Maximum possible radius when generating a boulder

    height_min : int
                 Minimum height that a boulder can be generated at

    height_max : int
                 Maximum height that a boulder can be generated at

    Returns
    -------

    before_dem : 2d array
                 Modified dem with boulders

    after_dem : 2d array
                Modified dem with the same boulders as the before_dem with boulders shifted
                in the x and y directions

    before_polys : list
                   A list of polygon objects representing the boulders

    after_polys : list
                  A list of polygon objects representing the shifted boulders
    '''
    before_dem = np.copy(dem)
    after_dem = np.copy(dem)
    before_polys = []
    after_polys = []
    x_shift = np.random.randint(x_shift_min, x_shift_max)
    y_shift = np.random.randint(y_shift_min, y_shift_max)
    for i in range(num_boulders):
        x_pos = np.random.randint(10, len(dem[0]))
        y_pos = np.random.randint(10, len(dem))
        radius = np.random.randint(radius_min, radius_max)
        if height_min == None or height_max == None:
            height = None
        else:
            height = np.random.randint(height_min, height_max)
        before_dem, before_geom = generate_boulder(before_dem, radius, height, x = x_pos, y = y_pos)
        after_dem, after_geom = generate_boulder(after_dem, radius, height, x = x_pos - x_shift, y = y_pos - y_shift)
        if before_geom:
            before_polys.append(before_geom)
        if after_geom:
            after_polys.append(after_geom)

    return before_dem, before_polys, after_dem, after_polys
>>>>>>> 186c6595
<|MERGE_RESOLUTION|>--- conflicted
+++ resolved
@@ -2,11 +2,8 @@
 
 import matplotlib
 from matplotlib.path import Path
-<<<<<<< HEAD
 from matplotlib import pyplot as plt
 
-=======
->>>>>>> 186c6595
 import cv2
 
 from sklearn.cluster import  OPTICS
@@ -20,12 +17,8 @@
 from plio.io.io_gdal import GeoDataset
 
 from shapely import wkt
-<<<<<<< HEAD
-from shapely.geometry import Point, MultiPoint
-
-=======
 from shapely.geometry import Point, MultiPoint, Polygon
->>>>>>> 186c6595
+
 import pandas as pd
 import geopandas as gpd
 
@@ -477,7 +470,6 @@
      return changes, bdiff
 
 
-<<<<<<< HEAD
 def compute_depression(input_dem, scale_factor=1, curvature_percentile=75, return_polygon=True, alpha=0.5):
     """
     Compute depressions and return a new image with largest depressions filled in. 
@@ -713,7 +705,8 @@
     arrforout.shape
     return arrforout
 
-=======
+
+
 def generate_boulder(dem, radius, height=None, x=None, y=None):
     '''
     Generates a half dome with a given radius, at a given height,
@@ -862,4 +855,3 @@
             after_polys.append(after_geom)
 
     return before_dem, before_polys, after_dem, after_polys
->>>>>>> 186c6595
