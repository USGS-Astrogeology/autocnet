import numpy as np
from matplotlib.path import Path
import cv2
from sklearn.cluster import  OPTICS
from plio.io.io_gdal import GeoDataset
from scipy.spatial import cKDTree
from skimage.feature import blob_log, blob_doh
from math import sqrt, atan2, pi
from hoggorm.mat_corr_coeff import RVcoeff

import matplotlib
from matplotlib import pyplot as plt

from shapely import wkt
from shapely.geometry import Point, MultiPoint, Polygon
import pandas as pd
import geopandas as gpd

import pysis

from autocnet.utils.utils import bytescale
from autocnet.matcher.cpu_extractor import extract_features


def image_diff(arr1, arr2):
     arr1 = arr1.astype("float32")
     arr2 = arr2.astype("float32")
     arr1[arr1 == 0] = np.nan
     arr2[arr2 == 0] = np.nan

     isis_null = pysis.specialpixels.SPECIAL_PIXELS['Real']['Null']
     arr1[arr1 == isis_null] = np.nan
     arr2[arr2 == isis_null] = np.nan

     diff = arr1-arr2
     diff[np.isnan(diff)] = 0

     return diff


def image_ratio(arr1, arr2):
     arr1 = arr1.astype("float32")
     arr2 = arr2.astype("float32")
     arr1[arr1 == 0] = np.nan
     arr2[arr2 == 0] = np.nan

     isis_null = pysis.specialpixels.SPECIAL_PIXELS['Real']['Null']
     arr1[arr1 == isis_null] = np.nan
     arr2[arr2 == isis_null] = np.nan

     ratio = arr1/arr2
     ratio[np.isnan(ratio)] = 0

     return ratio


def image_diff_sq(arr1, arr2):
     return image_diff(arr1, arr2)**2


func_map = {
    "diff" : image_diff,
    "diff_sq": image_diff_sq,
    "ratio" : image_ratio
}


def okubogar_detector(image1, image2, nbins=50, extractor_method="orb", image_func=image_diff,
                      extractor_kwargs={"nfeatures": 2000, "scaleFactor": 1.1, "nlevels": 1}):
     """
     Simple change detection algorithm which produces an overlay image of change hotspots
     (i.e. a 2d histogram image of detected change density).

     Largely based on a method created by Chris Okubo and Brendon Bogar. Histogram step
     was added for readability.

     image1, image2 -> image subtraction/ratio -> feature extraction -> feature histogram

     TODO: Paper/abstract might exist, cite

     Parameters
     ----------

     image1 : np.array, plio.GeoDataset
             Image representing the "before" state of the ROI, can be a 2D numpy array or plio GeoDataset

     image2 : np.array, plio.GeoDataset
             Image representing the "after" state of the ROI, can be a 2D numpy array or plio GeoDataset

     image_func : callable
                  Function used to create a derived image from image1 and image2, which in turn is
                  the input for the feature extractor. The first two arguments are 2d numpy arrays, image1 and image2,
                  and must return a 2d numpy array. Default function returns a difference image.

                  Example func:

                  >>> from numpy import random
                  >>> image1, image2 = random.random((50,50)), random.random((50,50))
                  >>> def ratio(image1, image2):
                  >>>   # do stuff with image1 and image2
                  >>>   new_image = image1/image2
                  >>>   return new_image # must return a single variable, a 2D numpy array
                  >>> results = okubogar_detector(image1, image2, image_func=ratio)

                  Or, alternatively:

                  >>> from numpy import random
                  >>> image1, image2 = random.random((50,50)), random.random((50,50))
                  >>> results = okubogar_detector(image1, image2, image_func=lambda im1, im2: im1/im2)

     nbins : int
            number of bins to use in the 2d histogram

     extractor_method : {'orb', 'sift', 'fast', 'surf', 'vl_sift'}
               The detector method to be used.  Note that vl_sift requires that
               vlfeat and cyvlfeat dependencies be installed.

     extractor_kwargs : dict
                        A dictionary containing OpenCV SIFT parameters names and values.

     Returns
     -------
     : pd.DataFrame
       Dataframe containing polygon results as wkt

     : np.array
       Numpy array image, the image used to compute change

     See Also
     --------

     feature extractor: autocnet.matcher.cpu_extractor.extract_features

     """
     if isinstance(image1, GeoDataset):
         image1 = image1.read_array()

     if isinstance(image2, GeoDataset):
         image2 = image2.read_array()

     if isinstance(image_func, str):
         try:
             image_func = func_map[image_func]
         except KeyError as e:
             raise Exception(f"{image_func} is not a valid method, available image functions: {func_map.keys()}")

     image1[image1 == image1.min()] = 0
     image2[image2 == image2.min()] = 0
     arr1 = bytescale(image1)
     arr2 = bytescale(image2)

     bdiff = image_func(arr1, arr2)

     keys, descriptors = extract_features(bdiff, extractor_method, extractor_parameters=extractor_kwargs)
     x,y = keys["x"], keys["y"]

     heatmap, xedges, yedges = np.histogram2d(y, x, bins=nbins, range=[[0, bdiff.shape[0]], [0, bdiff.shape[1]]])
     heatmap = cv2.resize(heatmap, dsize=(bdiff.shape[1], bdiff.shape[0]), interpolation=cv2.INTER_NEAREST)

     #square image to improve signal to noise ratio
     heatmap = heatmap**2

     keys = gpd.GeoDataFrame(keys, geometry= gpd.points_from_xy(keys.x, keys.y))

     return keys, heatmap, bdiff


def okbm_detector(image1, image2, extractor_method="orb",  image_func=image_diff,
                 extractor_kwargs={"nfeatures": 2000, "scaleFactor": 1.1, "nlevels": 1},
                 cluster_kwargs={"min_samples": 10, "max_eps": 10, "eps": .5, "xi":.5}):
     """
     okobubogar modified detector, experimental feature based change detection algorithmthat expands on okobubogar to allow for
     programmatic change detection. Returns detected feature changes as weighted polygons.


     Parameters
     ----------

     image1 : GeoDataset
             Image representing the "before" state of the ROI, can be a 2D numpy array or plio GeoDataset

     image2 : GeoDataset
             Image representing the "after" state of the ROI, can be a 2D numpy array or plio GeoDataset

     image_func : callable
                  Function used to create a derived image from image1 and image2, which in turn is
                  the input for the feature extractor. The first two arguments are 2d numpy arrays, image1 and image2,
                  and must return a 2d numpy array. Default function returns a difference image.

                  Example func:

                  >>> from numpy import random
                  >>> image1, image2 = random.random((50,50)), random.random((50,50))
                  >>> def ratio(image1, image2):
                  >>>   # do stuff with image1 and image2
                  >>>   new_image = image1/image2
                  >>>   return new_image # must return a single variable, a 2D numpy array
                  >>> results = okbm_detector(image1, image2, image_func=ratio)

                  Or, alternatively:

                  >>> from numpy import random
                  >>> image1, image2 = random.random((50,50)), random.random((50,50))
                  >>> results = okbm_detector(image1, image2, image_func=lambda im1, im2: im1/im2)

     extractor_method : {'orb', 'sift', 'fast', 'surf', 'vl_sift'}
               The detector method to be used.  Note that vl_sift requires that
               vlfeat and cyvlfeat dependencies be installed.

     extractor_kwargs : dict
                        A dictionary containing OpenCV SIFT parameters names and values.

     cluster_kwargs : dict
                      A dictionary containing sklearn.cluster.OPTICS parameters

     Returns
     -------
     : pd.DataFrame
       Dataframe containing polygon results as wkt

     : np.array
       Numpy array image, the image used to compute change

     """
     keys, _, bdiff = okubogar_detector(image1, image2, 10, extractor_method, image_func, extractor_kwargs)

     x,y = keys['x'], keys['y']
     points = [Point(xval, yval) for xval,yval in zip(x,y)]

     optics = OPTICS(**cluster_kwargs).fit(list(zip(x,y)))

     classes = gpd.GeoDataFrame(columns=["label", "point"], geometry="point")
     classes["label"] = optics.labels_
     classes["point"] = points
     class_groups = classes.groupby("label").groups

     polys = []
     weights = []

     # array of x,y pairs
     xv, yv = np.mgrid[0:bdiff.shape[1], 0:bdiff.shape[0]]

     for label, indices in class_groups.items():
         if label == -1:
             continue

         points = classes.loc[indices]["point"]
         poly = MultiPoint(points.__array__()).convex_hull
         xmin, ymin, xmax, ymax = np.asarray(poly.bounds).astype("uint64")
         xv, yv = np.mgrid[xmin:xmax, ymin:ymax]
         xv = xv.flatten()
         yv = yv.flatten()

         points = np.vstack((xv,yv)).T.astype("uint64")

         mask = Path(np.asarray(poly.exterior.xy).T.astype("uint64")).contains_points(points).reshape(int(ymax-ymin), int(xmax-xmin))
         weight = bdiff[ymin:ymax,xmin:xmax].mean()

         polys.append(poly)
         weights.append(weight)

     results = gpd.GeoDataFrame(geometry=polys)
     results['weight'] = weights

     return results, bdiff


def blob_detector(image1, image2, sub_solar_azimuth, image_func=image_diff_sq,
                  subtractive=False,  min_sigma=.45, max_sigma=30, num_sigma=10,
                  threshold=.25, overlap=.5, log_scale=False, exclude_border=False,
                  n_neighbors=3, dist_upper_bound=5, angle_tolerance=3):
     """
     Blob based change detection.

     Creates a difference image and uses Laplacian of Gaussian (LoG) blob
     detection to find light / dark areas.  Creates a KDTree to find neighboring
     light / dark blobs, then filters based on colinearity of the light/dark pair
     with subsolar azimuth.

     Based on the method described in https://doi.org/10.1016/j.pss.2019.104733

     Parameters
     ----------

     image1 : GeoDataset
             Image representing the "before" state of the ROI, can be a 2D numpy array or plio GeoDataset

     image2 : GeoDataset
             Image representing the "after" state of the ROI, can be a 2D numpy array or plio GeoDataset


     sub_solar_azimuth : scalar or 2d np.array
                         Per-pixel subsolar azimuth or a single subsolar azimuth
                         value to be used for the entire image.

     image_func : callable
                  Function used to create a derived image from image1 and image2, which in turn is
                  the input for the feature extractor. The first two arguments are 2d numpy arrays, image1 and image2,
                  and must return a 2d numpy array. Default function returns a difference image.

                  Example func:

                  >>> from numpy import random
                  >>> image1, image2 = random.random((50,50)), random.random((50,50))
                  >>> def ratio(image1, image2):
                  >>>   # do stuff with image1 and image2
                  >>>   new_image = image1/image2
                  >>>   return new_image # must return a single variable, a 2D numpy array
                  >>> results = okbm_detector(image1, image2, image_func=ratio)

                  Or, alternatively:

                  >>> from numpy import random
                  >>> image1, image2 = random.random((50,50)), random.random((50,50))
                  >>> results = okbm_detector(image1, image2, image_func=lambda im1, im2: im1/im2)

     subtractive : Boolean
                   Find subtractive features instead of additive features.  In other
                   words, find locations in which a feature "used to be present"
                   but has since moved.

     min_sigma : scalar or sequence of scalars
                 The minimum standard deviation for Gaussian kernel. Keep this
                 low to detect smaller blobs. The standard deviations of the
                 Gaussian filter are given for each axis as a sequence, or as a
                 single number, in which case it is equal for all axes.


     max_sigma : scalar or sequence of scalars
                 The maximum standard deviation for Gaussian kernel. Keep this
                 high to detect larger blobs. The standard deviations of the
                 Gaussian filter are given for each axis as a sequence, or as a
                 single number, in which case it is equal for all axes.

     num_sigma : int
                 The number of intermediate values of standard deviations to
                 consider between min_sigma and max_sigma.

     threshold : float
                 The absolute lower bound for scale space maxima.
                 Local maxima smaller than thresh are ignored.
                 Reduce this to detect blobs with less intensities.

     overlap : float
               A value between 0 and 1. If the area of two blobs overlaps by a
               fraction greater than threshold, the smaller blob is eliminated.

     log_scale : bool
                 If set intermediate values of standard deviations are
                 interpolated using a logarithmic scale to the base 10. If not,
                 linear interpolation is used.

     exclude_border: tuple of ints, int, or False
                 If tuple of ints, the length of the tuple must match the input
                 array’s dimensionality. Each element of the tuple will exclude
                 peaks from within exclude_border-pixels of the border of the
                 image along that dimension. If nonzero int, exclude_border
                 excludes peaks from within exclude_border-pixels of the border
                 of the image. If zero or False, peaks are identified regardless
                 of their distance from the border.

     n_neighbors : int
                   Number of closest neighbors (blobs) to search.

     dist_upper_bound : int
                        The maximum distance between blobs to be considered
                        neighbors.

     angle_tolerance : int
                       The mismatch tolerance between the subsolar azimuth and
                       the angle between the direction vector w.r.t. the x axis.
                       For example, a subsolar azimuth of 85 degrees would
                       require an angle tolerance of 5 in order to consider
                       blobs with a 90 degree angle as candidates.

     Returns
     -------

     : pd.DataFrame
       A pandas dataframe containing a points of changed areas

     : np.ndarray
       A numpy array containing the image upon which the change detection
       algorithm operates, i.e. the image resulting from image_func.

     """

     def is_azimuth_colinear(pt1, pt2, subsolar_azimuth, tolerance, subtractive=False):
         """ Returns true if pt1, pt2, and subsolar azimuth are colinear within
             some tolerance.
         """
         x, y = (pt2[1]-pt1[1], pt2[0]-pt1[0])
         # Find angle of vector w.r.t. x axis
         angle = (atan2(y, x) * 180 / pi)%360
         # If finding subtractive changes, invert the angle.
         if subtractive:
             angle = (angle+180)%360
         return -tolerance <= subsolar_azimuth - angle <= tolerance

     if isinstance(image1, GeoDataset):
         image1 = image1.read_array()

     if isinstance(image2, GeoDataset):
         image2 = image2.read_array()

     if isinstance(image_func, str):
         try:
             image_func = func_map[image_func]
         except KeyError as e:
             raise Exception(f"{image_func} is not a valid method, available image functions: {func_map.keys()}")

     bdiff = image_func(image1,image2)
     bdiff = bytescale(bdiff)

     # Laplacian of Gaussian only finds light blobs on a dark image.  In order to
     #  find dark blobs on a light image, we invert.
     inv = bdiff.max()-bdiff

     # Laplacian of Gaussian of diff image (light on dark)
     blobs_log = blob_log(bdiff, min_sigma=min_sigma, max_sigma=max_sigma,
                          num_sigma=num_sigma, threshold=threshold, overlap=overlap,
                          log_scale=log_scale, exclude_border=exclude_border)
     # Laplacian of Gaussian on diff image (inverse -- dark on light)
     blobs_log_inv = blob_log(inv, min_sigma=min_sigma, max_sigma=max_sigma,
                              num_sigma=num_sigma, threshold=threshold, overlap=overlap,
                              log_scale=log_scale, exclude_border=exclude_border)

     # Compute radii in the 3rd column.  Radii are appx equal to sqrt2 * sigma
     blobs_log[:, 2] = blobs_log[:, 2] * sqrt(2)
     blobs_log_inv[:, 2] = blobs_log_inv[:, 2] * sqrt(2)

     if not len(blobs_log) or not len(blobs_log_inv):
         raise Exception("No blobs detected")

     # Create a KDTree to facilitate nearest neighbor search
     tree = cKDTree(blobs_log)

     # Query the kdtree to find neighboring points
     _, idx_log = tree.query(blobs_log_inv, k=n_neighbors,
                                    distance_upper_bound=dist_upper_bound)

     # Points that have at least one neighbor within threshold distance.
     close_points = blobs_log_inv[[x[0] < len(blobs_log) for x in idx_log]]

     # Nearest neighbors
     neighbors = [blobs_log[j] for j in [i[i!=len(blobs_log)]for i in idx_log] if j.size > 0]

     polys = []
     for idx, pt1 in enumerate(close_points):
         for pt2 in neighbors[idx]:
             try:
                 azimuth = sub_solar_azimuth[int(pt1[0]), int(pt1[1])]
             except IndexError as e:
                 azimuth = sub_solar_azimuth
             if is_azimuth_colinear(pt1, pt2, azimuth, angle_tolerance, subtractive):
                 if subtractive:
                     polys.append(Point(pt1[1], pt1[0]))
                 else:
                     polys.append(Point(pt2[1], pt2[0]))

     changes = gpd.GeoDataFrame(geometry=polys)
     return changes, bdiff


<<<<<<< HEAD
def rv_detector(im1, im2, search_size, pattern_size=None, threshold=.999):
    """
    RV coefficient based change detection.
=======
def generate_boulder(dem, radius, height=None, x=None, y=None):
    '''
    Generates a half dome with a given radius, at a given height,
    at a given x, y in 2D topology array
>>>>>>> 186c6595

    Parameters
    ----------

<<<<<<< HEAD
    image1 : GeoDataset
        Image representing the "before" state of the ROI, can be a 2D numpy array or plio GeoDataset.

    image2 : GeoDataset
        Image representing the "after" state of the ROI, can be a 2D numpy array or plio GeoDataset.

    search_size : int
        The size of the search space surrounding each pixel.

    pattern_size : int
        The size of the window used to calculate the RV score.  This window slides through the search space.

    threshold : float
        The cutoff value for an RV value to be considered a change
=======
    dem : 2d array
          2D array representing the topology of a surface where the value in the
          array is the height of the surface

    radius : float
             Radius of the half dome to generate

    height : float
             Height at which to generate the half dome. If none, the height is set
             to the value in the dem where the dome is being generated

    x : int
        X position in the array to place the center of the half dome. If none, a
        random position in the image is selected

    y : int
        Y position in the array to place the center of the half dome. If none, a
        random position in the image is selected
>>>>>>> 186c6595

    Returns
    -------

<<<<<<< HEAD
    : pd.DataFrame
      A pandas dataframe containing a points of changed areas

    : np.ndarray
      A numpy array containing the RV values of each pixel.  Note that the array is
       padded by NaN values for 1/2 window size on each size

    """
    def get_window(arr, ulx, uly, size):
        return arr[ulx:ulx+size, uly:uly+size]

    if isinstance(im1, GeoDataset):
        im1 = im1.read_array()

    if isinstance(im2, GeoDataset):
        im2 = im2.read_array()

    if search_size < pattern_size or pattern_size is None:
        print("Pattern size must be <= search size.  Setting pattern_size=search_size")
        search_size = pattern_size

    rv = np.empty(im1.shape)
    rv[:] = np.NaN
    for row in range(im1.shape[0] - search_size):
        for col in range(im1.shape[1] - search_size):
            best = -float("inf")
            # Windows are determined by ulx, uly, but rv corresponds to window's center
            center_x = col + (search_size//2)
            center_y = row + (search_size//2)
            for row_offset in range(search_size - pattern_size + 1):
                for col_offset in range(search_size - pattern_size + 1):
                    pattern_uly = row + row_offset
                    pattern_ulx = col + col_offset
                    best = max(best, abs(RVcoeff([get_window(im1, row, col, pattern_size), get_window(im2, pattern_uly, pattern_ulx, pattern_size)])[0,1]))
            rv[center_y, center_x] = best
    # Get x/y coordinates of points with correlation <= threshold
    filtered_rv = np.asarray(np.where(rv<=threshold)).T
    change_geometries = gpd.GeoDataFrame(geometry=[Point(x[1],x[0]) for x in filtered_rv])
    return change_geometries, rv
=======
    new_dem : 2D array
              Modified 2D array with the new "boulder" generated in it

    geom : Object
           Polgon object representing the generated boulder
    '''
    max_radii = 0
    points = []
    geom = None
    new_dem = np.copy(dem)

    x_range, y_range = dem.shape
    if not x:
        x = np.random.randint(0, x_range)
    if not y:
        y = np.random.randint(0, y_range)
    if not height:
        base_height = dem[x][y]
    else:
        base_height = height
    for x_coord in range(len(dem[0])):
        for y_coord in range(len(dem)):
            point_radius = math.sqrt(math.pow(x_coord - x, 2) + math.pow(y_coord - y, 2))
            if point_radius < radius:
                computed_height = ((1 - (math.sin(((math.pi*point_radius)/(2*radius)))) * radius) + radius) + base_height
                if computed_height >= dem[x_coord][y_coord]:
                    points.append((y_coord, abs(len(dem[0]) - x_coord)))
                    new_dem[x_coord][y_coord] = computed_height

    if len(points) >= 3:
        geom = Polygon(points).convex_hull

    return new_dem, geom

def generate_boulder_field(dem, num_boulders, x_shift_min = 5, x_shift_max = 10,
                           y_shift_min = 5, y_shift_max = 10,
                           radius_min = 5, radius_max = 8,
                           height_min = None, height_max = None):
    '''
    Generates a number of boulders randomly across a given 2d array with
    specified aspects of all boulders placed around the image
    
    Parameters
    ----------

    dem : 2d array
          2D array representing the topology of a surface where the value in the
          array is the height of the surface

    num_boulders : int
                   Number of boulders to generate in the dem

    x_shift_min : int
                  Minimum amount of pixels to shift the center of the boulder in the x
                  direction

    x_shift_max : int
                  Maximum amount of pixels to shift the center of the boulder in the x
                  direction

    y_shift_min : int
                  Minimum amount of pixels to shift the center of the boulder in the y
                  direction

    y_shift_max : int
                  Maximum amount of pixels to shift the center of the boulder in the y
                  direction

    radius_min : int
                 Minimum possible radius when generating a boulder

    radius_max : int
                 Maximum possible radius when generating a boulder

    height_min : int
                 Minimum height that a boulder can be generated at

    height_max : int
                 Maximum height that a boulder can be generated at

    Returns
    -------

    before_dem : 2d array
                 Modified dem with boulders

    after_dem : 2d array
                Modified dem with the same boulders as the before_dem with boulders shifted
                in the x and y directions

    before_polys : list
                   A list of polygon objects representing the boulders

    after_polys : list
                  A list of polygon objects representing the shifted boulders
    '''
    before_dem = np.copy(dem)
    after_dem = np.copy(dem)
    before_polys = []
    after_polys = []
    x_shift = np.random.randint(x_shift_min, x_shift_max)
    y_shift = np.random.randint(y_shift_min, y_shift_max)
    for i in range(num_boulders):
        x_pos = np.random.randint(10, len(dem[0]))
        y_pos = np.random.randint(10, len(dem))
        radius = np.random.randint(radius_min, radius_max)
        if height_min == None or height_max == None:
            height = None
        else:
            height = np.random.randint(height_min, height_max)
        before_dem, before_geom = generate_boulder(before_dem, radius, height, x = x_pos, y = y_pos)
        after_dem, after_geom = generate_boulder(after_dem, radius, height, x = x_pos - x_shift, y = y_pos - y_shift)
        if before_geom:
            before_polys.append(before_geom)
        if after_geom:
            after_polys.append(after_geom)

    return before_dem, before_polys, after_dem, after_polys
>>>>>>> 186c6595
<|MERGE_RESOLUTION|>--- conflicted
+++ resolved
@@ -461,22 +461,12 @@
      changes = gpd.GeoDataFrame(geometry=polys)
      return changes, bdiff
 
-
-<<<<<<< HEAD
 def rv_detector(im1, im2, search_size, pattern_size=None, threshold=.999):
     """
     RV coefficient based change detection.
-=======
-def generate_boulder(dem, radius, height=None, x=None, y=None):
-    '''
-    Generates a half dome with a given radius, at a given height,
-    at a given x, y in 2D topology array
->>>>>>> 186c6595
 
     Parameters
     ----------
-
-<<<<<<< HEAD
     image1 : GeoDataset
         Image representing the "before" state of the ROI, can be a 2D numpy array or plio GeoDataset.
 
@@ -491,31 +481,8 @@
 
     threshold : float
         The cutoff value for an RV value to be considered a change
-=======
-    dem : 2d array
-          2D array representing the topology of a surface where the value in the
-          array is the height of the surface
-
-    radius : float
-             Radius of the half dome to generate
-
-    height : float
-             Height at which to generate the half dome. If none, the height is set
-             to the value in the dem where the dome is being generated
-
-    x : int
-        X position in the array to place the center of the half dome. If none, a
-        random position in the image is selected
-
-    y : int
-        Y position in the array to place the center of the half dome. If none, a
-        random position in the image is selected
->>>>>>> 186c6595
-
-    Returns
-    -------
-
-<<<<<<< HEAD
+
+
     : pd.DataFrame
       A pandas dataframe containing a points of changed areas
 
@@ -555,7 +522,33 @@
     filtered_rv = np.asarray(np.where(rv<=threshold)).T
     change_geometries = gpd.GeoDataFrame(geometry=[Point(x[1],x[0]) for x in filtered_rv])
     return change_geometries, rv
-=======
+
+def generate_boulder(dem, radius, height=None, x=None, y=None):
+    '''
+    Generates a half dome with a given radius, at a given height,
+    at a given x, y in 2D topology array
+    dem : 2d array
+          2D array representing the topology of a surface where the value in the
+          array is the height of the surface
+
+    radius : float
+             Radius of the half dome to generate
+
+    height : float
+             Height at which to generate the half dome. If none, the height is set
+             to the value in the dem where the dome is being generated
+
+    x : int
+        X position in the array to place the center of the half dome. If none, a
+        random position in the image is selected
+
+    y : int
+        Y position in the array to place the center of the half dome. If none, a
+        random position in the image is selected
+
+    Returns
+    -------
+
     new_dem : 2D array
               Modified 2D array with the new "boulder" generated in it
 
@@ -597,7 +590,7 @@
     '''
     Generates a number of boulders randomly across a given 2d array with
     specified aspects of all boulders placed around the image
-    
+
     Parameters
     ----------
 
@@ -673,5 +666,4 @@
         if after_geom:
             after_polys.append(after_geom)
 
-    return before_dem, before_polys, after_dem, after_polys
->>>>>>> 186c6595
+    return before_dem, before_polys, after_dem, after_polys