--- conflicted
+++ resolved
@@ -487,11 +487,7 @@
         ns = True
     elif longid % 2 == 0:
         ew = True
-<<<<<<< HEAD
     
-=======
-
->>>>>>> 4baa3306
     # Decision Tree
     if ratio < 0.16 and geom.area < 0.01:
         # Class: Slivers - ignore.
