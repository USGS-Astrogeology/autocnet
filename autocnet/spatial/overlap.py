--- conflicted
+++ resolved
@@ -38,12 +38,7 @@
 """
 
 def place_points_in_overlaps(nodes, size_threshold=0.0007,
-<<<<<<< HEAD
-                             distribute_points_kwargs={}):
-=======
-                             iterative_phase_kwargs={'size':71},
                              distribute_points_kwargs={}, cam_type='csm'):
->>>>>>> f17b6c2d
     """
     Place points in all of the overlap geometries by back-projecing using
     sensor models.
@@ -64,15 +59,9 @@
         overlaps = o.intersections
         if overlaps == None:
             continue
-<<<<<<< HEAD
+
         overlapnodes = [nodes[id]["data"] for id in overlaps]
-        points.extend(place_points_in_overlap(overlapnodes, o.geom,
-=======
-
-        overlapnodes = [nodes[id]['data'] for id in overlaps]
-        points.extend(place_points_in_overlap(overlapnodes, o.geom, dem=dem, cam_type=cam_type,
-                                              iterative_phase_kwargs=iterative_phase_kwargs,
->>>>>>> f17b6c2d
+        points.extend(place_points_in_overlap(overlapnodes, o.geom, cam_type=cam_type,
                                               distribute_points_kwargs=distribute_points_kwargs))
 
     Points.bulkadd(points)
