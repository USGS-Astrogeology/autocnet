import warnings
import json

from redis import StrictRedis
import pyproj
import shapely
import sqlalchemy
from plio.io.io_gdal import GeoDataset

<<<<<<< HEAD
from autocnet import config, Session, engine
from autocnet.cg import cg as compgeom
from autocnet.io.db.model import Images, Measures, Overlay, Points
from autocnet.matcher.subpixel import iterative_phase
from plurmy import Slurm
import csmapi

# SQL query to decompose pairwise overlaps
compute_overlaps_sql = """
WITH intersectiongeom AS
(SELECT geom AS geom FROM ST_Dump((
   SELECT ST_Polygonize(the_geom) AS the_geom FROM (
     SELECT ST_Union(the_geom) AS the_geom FROM (
	   SELECT ST_ExteriorRing((ST_DUMP(footprint_latlon)).geom) AS the_geom
	     FROM images WHERE images.footprint_latlon IS NOT NULL) AS lines
	) AS noded_lines))),
iid AS (
 SELECT images.id, intersectiongeom.geom AS geom
		FROM images, intersectiongeom
		WHERE images.footprint_latlon is NOT NULL AND
		ST_INTERSECTS(intersectiongeom.geom, images.footprint_latlon) AND
		ST_AREA(ST_INTERSECTION(intersectiongeom.geom, images.footprint_latlon)) > 0.000001
)
INSERT INTO overlay(intersections, geom) SELECT row.intersections, row.geom FROM
(SELECT iid.geom, array_agg(iid.id) AS intersections
  FROM iid GROUP BY iid.geom) AS row WHERE array_length(intersections, 1) > 1;
"""

def place_points_in_overlaps(cg, size_threshold=0.0007, reference=None, height=0,
                             iterative_phase_kwargs={'size':71}):
    """
    Place points in all of the overlap geometries by back-projecing using
    sensor models.
=======
def place_points_in_overlaps(cg, size_threshold=0.0007, reference=None,
                             iterative_phase_kwargs={'size':71}):
    """
    Given a geometry, place points into the geometry by back-projecing using
    a sensor model.compgeom

    The DEM specified in the config file will be used to calculate height point elevations.

    TODO: This shoucompgeomn once that package is stable.
>>>>>>> b31fb404

    Parameters
    ----------
    cg : CandiateGraph object
         that is used to access sensor information

    size_threshold : float
                     overlaps with area <= this threshold are ignored

    reference : int
                the i.d. of a reference node to use when placing points. If not
                speficied, this is the node with the lowest id
    """
    if not Session:
        warnings.warn('This function requires a database connection configured via an autocnet config file.')
        return

    points = []
    session = Session()
    srid = config['spatial']['srid']
    semi_major = config['spatial']['semimajor_rad']
    semi_minor = config['spatial']['semiminor_rad']
    ecef = pyproj.Proj(proj='geocent', a=semi_major, b=semi_minor)
    lla = pyproj.Proj(proj='latlon', a=semi_major, b=semi_minor)
    dem = config['spatial']['dem']
    gd = GeoDataset(dem)
    
    # TODO: This should be a passable query where we can subset.
    for o in session.query(Overlay).\
             filter(sqlalchemy.func.ST_Area(Overlay.geom) >= size_threshold):

        valid = compgeom.distribute_points_in_geom(o.geom)
        if not valid:
            continue

        overlaps = o.intersections

        if overlaps == None:
            continue

        if reference is None:
            source = overlaps[0]
        else:
            source = reference
        overlaps.remove(source)
        source = cg.node[source]['data']
        source_camera = source.camera

        for v in valid:
            point = Points(geom=shapely.geometry.Point(*v),
                           pointtype=2) # Would be 3 or 4 for ground

            # Calculate the height, the distance (in meters) above or 
            # below the aeroid (meters above or below the BCBF spheroid).
            px, py = gd.latlon_to_pixel(v[1], v[0])
            height = gd.read_array(1, [px, py, 1, 1])[0][0]

            # Get the BCEF coordinate from the lon, lat
            x, y, z = pyproj.transform(lla, ecef, v[0], v[1], height)
            gnd = csmapi.EcefCoord(x, y, z)

            # Grab the source image. This is just the node with the lowest ID, nothing smart.
            sic = source_camera.groundToImage(gnd)
            point.measures.append(Measures(sample=sic.samp,
                                           line=sic.line,
                                           imageid=source['node_id'],
                                           serial=source.isis_serial,
                                           measuretype=3))


            for i, d in enumerate(overlaps):
                destination = cg.node[d]['data']
                destination_camera = destination.camera
                dic = destination_camera.groundToImage(gnd)
                dx, dy, metrics = iterative_phase(sic.samp, sic.line, dic.samp, dic.line,
                                                  source.geodata, destination.geodata,
                                                  **iterative_phase_kwargs)
                if dx is not None or dy is not None:
                    point.measures.append(Measures(sample=dx,
                                                   line=dy,
                                                   imageid=destination['node_id'],
                                                   serial=destination.isis_serial,
                                                   measuretype=3))
            if len(point.measures) >= 2:
                points.append(point)
    session.add_all(points)
    session.commit()

def cluster_place_points_in_overlaps(size_threshold=0.0007, height=0,
                                     iterative_phase_kwargs={'size':71},
                                     walltime='00:10:00'):
    """
    Place points in all of the overlap geometries by back-projecing using
    sensor models. This method uses the cluster to process all of the overlaps
    in parallel. See place_points_in_overlap.

    Parameters
    ----------
    size_threshold : float
        overlaps with area <= this threshold are ignored

    height : numeric
         The distance (in meters) above or below the BCBF spheroid

    iterative_phase_kwargs : dict
        Dictionary of keyword arguments for the iterative phase matcher function

    walltime : str
        Cluster job wall time as a string HH:MM:SS
    """
    # Get all of the overlaps over the size threshold
    session = Session()
    overlaps = session.query(Overlay.id, Overlay.geom, Overlay.intersections).\
                       filter(sqlalchemy.func.ST_Area(Overlay.geom) >= size_threshold).\
                       filter(sqlalchemy.func.array_length(Overlay.intersections, 1) > 1)
    session.close()

    # Setup the redis queue
    rqueue = StrictRedis(host=config['redis']['host'],
                         port=config['redis']['port'],
                         db=0)

    # Push the job messages onto the queue
    queuename = config['redis']['processing_queue']
    for overlap in overlaps:
        msg = {'id' : overlap.id,
               'height' : height,
               'iterative_phase_kwargs' : iterative_phase_kwargs,
               'walltime' : walltime}
        rqueue.rpush(queuename, json.dumps(msg))
    job_counter = len([*overlaps]) + 1

    # Submit the jobs
    submitter = Slurm('acn_overlaps',
                 mem_per_cpu=config['cluster']['processing_memory'],
                 time=walltime,
                 partition=config['cluster']['queue'],
                 output=config['cluster']['cluster_log_dir']+'/slurm-%A_%a.out')
    submitter.submit(array='1-{}'.format(job_counter))
    return job_counter

def place_points_in_overlap(nodes, geom, height=0,
                            iterative_phase_kwargs={'size':71}):
    """
    Place points into an overlap geometry by back-projecing using sensor models.

    Parameters
    ----------
    nodes : list of Nodes
        The CandidateGraph nodes of all the images that intersect the overlap

    geom : geometry
        The geometry of the overlap region

    height : numeric
         The distance (in meters) above or below the BCBF spheroid

    iterative_phase_kwargs : dict
        Dictionary of keyword arguments for the iterative phase matcher function

    Returns
    -------
    points : list of Points
        The list of points seeded in the overlap
    """
    points = []
    semi_major = config['spatial']['semimajor_rad']
    semi_minor = config['spatial']['semiminor_rad']
    ecef = pyproj.Proj(proj='geocent', a=semi_major, b=semi_minor)
    lla = pyproj.Proj(proj='latlon', a=semi_major, b=semi_minor)

    valid = compgeom.distribute_points_in_geom(geom)
    if not valid:
        raise ValueError('Failed to distribute points in overlap')

    # Grab the source image. This is just the node with the lowest ID, nothing smart.
    source = nodes[0]
    nodes.remove(source)
    source_camera = source.camera
    for v in valid:
        geom = shapely.geometry.Point(v[0], v[1])
        point = Points(geom=geom,
                       pointtype=2) # Would be 3 or 4 for ground

        # Get the BCEF coordinate from the lon, lat
        x, y, z = pyproj.transform(lla, ecef, v[0], v[1], height)  # -3000 working well in elysium, need aeroid
        gnd = csmapi.EcefCoord(x, y, z)

        sic = source_camera.groundToImage(gnd)
        point.measures.append(Measures(sample=sic.samp,
                                       line=sic.line,
                                       imageid=source['node_id'],
                                       serial=source.isis_serial,
                                       measuretype=3))


        for i, dest in enumerate(nodes):
            dic = dest.camera.groundToImage(gnd)
            dx, dy, _ = iterative_phase(sic.samp, sic.line, dic.samp, dic.line,
                                        source.geodata, dest.geodata,
                                        **iterative_phase_kwargs)
            if dx is not None or dy is not None:
                point.measures.append(Measures(sample=dx,
                                               line=dy,
                                               imageid=dest['node_id'],
                                               serial=dest.isis_serial,
                                               measuretype=3))
        if len(point.measures) >= 2:
            points.append(point)
    return points<|MERGE_RESOLUTION|>--- conflicted
+++ resolved
@@ -7,7 +7,6 @@
 import sqlalchemy
 from plio.io.io_gdal import GeoDataset
 
-<<<<<<< HEAD
 from autocnet import config, Session, engine
 from autocnet.cg import cg as compgeom
 from autocnet.io.db.model import Images, Measures, Overlay, Points
@@ -36,22 +35,13 @@
   FROM iid GROUP BY iid.geom) AS row WHERE array_length(intersections, 1) > 1;
 """
 
-def place_points_in_overlaps(cg, size_threshold=0.0007, reference=None, height=0,
+def place_points_in_overlaps(cg, size_threshold=0.0007, reference=None,
                              iterative_phase_kwargs={'size':71}):
     """
     Place points in all of the overlap geometries by back-projecing using
     sensor models.
-=======
-def place_points_in_overlaps(cg, size_threshold=0.0007, reference=None,
-                             iterative_phase_kwargs={'size':71}):
-    """
-    Given a geometry, place points into the geometry by back-projecing using
-    a sensor model.compgeom
-
-    The DEM specified in the config file will be used to calculate height point elevations.
-
-    TODO: This shoucompgeomn once that package is stable.
->>>>>>> b31fb404
+
+    The DEM specified in the config file will be used to calculate point elevations.
 
     Parameters
     ----------
@@ -76,9 +66,12 @@
     semi_minor = config['spatial']['semiminor_rad']
     ecef = pyproj.Proj(proj='geocent', a=semi_major, b=semi_minor)
     lla = pyproj.Proj(proj='latlon', a=semi_major, b=semi_minor)
-    dem = config['spatial']['dem']
-    gd = GeoDataset(dem)
-    
+    if 'dem' in config['spatial']:
+        dem = config['spatial']['dem']
+        gd = GeoDataset(dem)
+    else:
+        gd = None
+
     # TODO: This should be a passable query where we can subset.
     for o in session.query(Overlay).\
              filter(sqlalchemy.func.ST_Area(Overlay.geom) >= size_threshold):
@@ -104,10 +97,13 @@
             point = Points(geom=shapely.geometry.Point(*v),
                            pointtype=2) # Would be 3 or 4 for ground
 
-            # Calculate the height, the distance (in meters) above or 
+            # Calculate the height, the distance (in meters) above or
             # below the aeroid (meters above or below the BCBF spheroid).
-            px, py = gd.latlon_to_pixel(v[1], v[0])
-            height = gd.read_array(1, [px, py, 1, 1])[0][0]
+            if gd is None:
+                height = 0
+            else:
+                px, py = gd.latlon_to_pixel(v[1], v[0])
+                height = gd.read_array(1, [px, py, 1, 1])[0][0]
 
             # Get the BCEF coordinate from the lon, lat
             x, y, z = pyproj.transform(lla, ecef, v[0], v[1], height)
@@ -140,21 +136,20 @@
     session.add_all(points)
     session.commit()
 
-def cluster_place_points_in_overlaps(size_threshold=0.0007, height=0,
+def cluster_place_points_in_overlaps(size_threshold=0.0007,
                                      iterative_phase_kwargs={'size':71},
                                      walltime='00:10:00'):
     """
     Place points in all of the overlap geometries by back-projecing using
     sensor models. This method uses the cluster to process all of the overlaps
-    in parallel. See place_points_in_overlap.
+    in parallel. See place_points_in_overlap and acn_overlaps.
+
+    The DEM specified in the config file will be used to calculate point elevations.
 
     Parameters
     ----------
     size_threshold : float
         overlaps with area <= this threshold are ignored
-
-    height : numeric
-         The distance (in meters) above or below the BCBF spheroid
 
     iterative_phase_kwargs : dict
         Dictionary of keyword arguments for the iterative phase matcher function
@@ -178,7 +173,6 @@
     queuename = config['redis']['processing_queue']
     for overlap in overlaps:
         msg = {'id' : overlap.id,
-               'height' : height,
                'iterative_phase_kwargs' : iterative_phase_kwargs,
                'walltime' : walltime}
         rqueue.rpush(queuename, json.dumps(msg))
@@ -193,7 +187,7 @@
     submitter.submit(array='1-{}'.format(job_counter))
     return job_counter
 
-def place_points_in_overlap(nodes, geom, height=0,
+def place_points_in_overlap(nodes, geom, dem=None,
                             iterative_phase_kwargs={'size':71}):
     """
     Place points into an overlap geometry by back-projecing using sensor models.
@@ -206,8 +200,9 @@
     geom : geometry
         The geometry of the overlap region
 
-    height : numeric
-         The distance (in meters) above or below the BCBF spheroid
+    dem : GeoDataset
+         The DEM used to compute point elevations. An elevation of 0 is is used
+         if no DEM is passed in.
 
     iterative_phase_kwargs : dict
         Dictionary of keyword arguments for the iterative phase matcher function
@@ -235,6 +230,14 @@
         geom = shapely.geometry.Point(v[0], v[1])
         point = Points(geom=geom,
                        pointtype=2) # Would be 3 or 4 for ground
+
+        # Calculate the height, the distance (in meters) above or
+        # below the aeroid (meters above or below the BCBF spheroid).
+        if dem is None:
+            height = 0
+        else:
+            px, py = dem.latlon_to_pixel(v[1], v[0])
+            height = dem.read_array(1, [px, py, 1, 1])[0][0]
 
         # Get the BCEF coordinate from the lon, lat
         x, y, z = pyproj.transform(lla, ecef, v[0], v[1], height)  # -3000 working well in elysium, need aeroid
