--- conflicted
+++ resolved
@@ -77,57 +77,6 @@
         points.extend(place_points_in_overlap(nodes, o.geom, dem=gd,
                                               iterative_phase_kwargs=iterative_phase_kwargs))
 
-
-<<<<<<< HEAD
-        if reference is None:
-            source = overlaps[0]
-        else:
-            source = reference
-        overlaps.remove(source)
-        source = cg.node[source]['data']
-        source_camera = source.camera
-
-        for v in valid:
-            point = Points(geom=shapely.geometry.Point(*v),
-                           pointtype=2) # Would be 3 or 4 for ground
-            lon = v[0]
-            lat = v[1]
-
-            # Calculate the height, the distance (in meters) above or 
-            # below the aeroid (meters above or below the BCBF spheroid).
-            px, py = gd.latlon_to_pixel(lat, lon)
-            height = gd.read_array(1, [px, py, 1, 1])[0][0]
-
-            # Get the BCEF coordinate from the lon, lat
-            x, y, z = pyproj.transform(lla, ecef, lon, lat, height)
-            gnd = csmapi.EcefCoord(x, y, z)
-
-            # Grab the source image. This is just the node with the lowest ID, nothing smart.
-            sic = source_camera.groundToImage(gnd)
-            point.measures.append(Measures(sample=sic.samp,
-                                           line=sic.line,
-                                           imageid=source['node_id'],
-                                           serial=source.isis_serial,
-                                           measuretype=3))
-
-
-            for i, d in enumerate(overlaps):
-                destination = cg.node[d]['data']
-                destination_camera = destination.camera
-                dic = destination_camera.groundToImage(gnd)
-                dx, dy, metrics = iterative_phase(sic.samp, sic.line, dic.samp, dic.line,
-                                                  source.geodata, destination.geodata,
-                                                  **iterative_phase_kwargs)
-                if dx is not None or dy is not None:
-                    point.measures.append(Measures(sample=dx,
-                                                   line=dy,
-                                                   imageid=destination['node_id'],
-                                                   serial=destination.isis_serial,
-                                                   measuretype=3))
-            if len(point.measures) >= 2:
-                points.append(point)
-=======
->>>>>>> 62aa7be7
     session.add_all(points)
     session.commit()
 
@@ -200,7 +149,7 @@
         The geometry of the overlap region
 
     dem : GeoDataset
-         The DEM used to compute point elevations. An elevation of 0 is is used
+         The DEM used to compute point elevations. An elevation of 0 is used
          if no DEM is passed in.
 
     iterative_phase_kwargs : dict
@@ -226,20 +175,22 @@
     nodes.remove(source)
     source_camera = source.camera
     for v in valid:
-        geom = shapely.geometry.Point(v[0], v[1])
+        lon = v[0]
+        lat = v[1]
+        geom = shapely.geometry.Point(lon, lat)
         point = Points(geom=geom,
                        pointtype=2) # Would be 3 or 4 for ground
-
+        
         # Calculate the height, the distance (in meters) above or
         # below the aeroid (meters above or below the BCBF spheroid).
         if dem is None:
             height = 0
         else:
-            px, py = dem.latlon_to_pixel(v[1], v[0])
+            px, py = gd.latlon_to_pixel(lat, lon)
             height = dem.read_array(1, [px, py, 1, 1])[0][0]
 
         # Get the BCEF coordinate from the lon, lat
-        x, y, z = pyproj.transform(lla, ecef, v[0], v[1], height)  # -3000 working well in elysium, need aeroid
+        x, y, z = pyproj.transform(lla, ecef, lon, lat, height)
         gnd = csmapi.EcefCoord(x, y, z)
 
         sic = source_camera.groundToImage(gnd)
