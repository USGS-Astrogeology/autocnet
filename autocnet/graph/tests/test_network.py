--- conflicted
+++ resolved
@@ -276,8 +276,6 @@
 
     assert False == incomplete_graph.is_complete()
     assert True == graph.is_complete()
-<<<<<<< HEAD
-=======
     
 def test_apply(graph):
     def set_matches(x):
@@ -293,7 +291,6 @@
 
     for matches in results:
         assert len(matches) == 3
->>>>>>> 075ba57e
 
 def test_footprints(geo_graph):
     # This is just testing the interface - should get a geodataframe back
