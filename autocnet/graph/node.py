--- conflicted
+++ resolved
@@ -519,11 +519,6 @@
                 # Image already exists
                 return
 
-<<<<<<< HEAD
-        kpspath = io_keypoints.create_output_path(self.geodata.file_name)
-        # Create the keypoints entry
-        kps = Keypoints(path=kpspath, nkeypoints=0)
-=======
         # If the geodata is not valid, do no create an assocaited keypoints file
         #  One instance when invalid is during testing.
         if hasattr(self.geodata, 'file_name'):
@@ -532,7 +527,6 @@
             kps = Keypoints(path=kpspath, nkeypoints=0)
         else:
             kps = None
->>>>>>> 70e77e73
 
         try:
             fp, cam_type = self.footprint
