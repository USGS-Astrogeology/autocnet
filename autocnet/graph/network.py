--- conflicted
+++ resolved
@@ -1913,14 +1913,7 @@
             # Create the nodes in the graph. Really, this is creating the
             # images in the DB
             print('loading {} of {}'.format(cnt+1, total))
-<<<<<<< HEAD
-            image_name = os.path.basename(f)
-            node = NetworkNode(image_path=f, image_name=image_name)
-            node.parent = self
-            node.populate_db()
-=======
             self.add_image(f)
->>>>>>> 70e77e73
 
         self.from_database()
         # Execute the computation to compute overlapping geometries
@@ -1936,16 +1929,9 @@
                   absolute path to image
         """
         image_name = os.path.basename(img_path)
-<<<<<<< HEAD
-        node = NetworkNode(image_path=f, image_name=image_name)
-        node.parent = self
-        node.populate_db()
-
-=======
         node = NetworkNode(image_path=img_path, image_name=image_name)
         node.parent = self
         node.populate_db()
->>>>>>> 70e77e73
 
     def copy_images(self, newdir):
         """
