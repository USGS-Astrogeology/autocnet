--- conflicted
+++ resolved
@@ -1487,13 +1487,8 @@
 
             self.redis_queue.rpush(self.processing_queue, json.dumps(msg, cls=JsonEncoder))
         return job_counter + 1
-<<<<<<< HEAD
     
     def _push_row_messages(self, query_obj, on, function, walltime, filters, query_string, args, kwargs):
-=======
-
-    def _push_row_messages(self, query_obj, on, function, walltime, filters, args, kwargs):
->>>>>>> b01dcdc5
         """
         Push messages to the redis queue for DB objects e.g., Points, Measures
         """
@@ -1501,8 +1496,6 @@
             warnings.warn('Use of filters and query_string are mutually exclusive.')
 
         with self.session_scope() as session:
-<<<<<<< HEAD
-=======
             query = session.query(query_obj)
 
             # Now apply any filters that might be passed in.
@@ -1511,8 +1504,7 @@
 
             # Execute the query to get the rows to be processed
             res = query.all()
->>>>>>> b01dcdc5
-
+            
             # Support either an SQL query string, or a simple dict based query
             if query_string:
                 res = session.execute(query_string).fetchall()
