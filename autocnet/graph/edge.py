--- conflicted
+++ resolved
@@ -75,12 +75,7 @@
         if not hasattr(self, '_matches'):
             self._matches = pd.DataFrame()
         return self._matches
-<<<<<<< HEAD
-
-
-=======
-    
->>>>>>> 8e115519
+
     @matches.setter
     def matches(self, value):
         if isinstance(value, pd.DataFrame):
@@ -90,10 +85,7 @@
                 self.costs = pd.DataFrame(index=value.index)
         else:
             raise(TypeError)
-<<<<<<< HEAD
-
-=======
-    
+
     @property
     def costs(self):
         if not hasattr(self, '_costs'):
@@ -116,7 +108,6 @@
     @ring.setter
     def ring(self, val):
         self._ring = val
->>>>>>> 8e115519
 
     def match(self, k=2, **kwargs):
 
@@ -186,7 +177,7 @@
                                                  'source_idx',
                                                  'destination',
                                                  'destination_idx']).astype(np.float32)
-        
+
         matches = matches.drop_duplicates()
 
         self.matches = matches
@@ -219,9 +210,9 @@
         if camera is None:
             warnings.warn('Unable to project matches without a sensor model.')
             return
-        
+
         matches = self.matches
-        
+
         gnd = np.empty((len(coords), 3))
         # Project the points to the surface and reproject into latlon space
         for i in range(gnd.shape[0]):
@@ -235,7 +226,7 @@
                                                                      coord[1],
                                                                      coord[2]))
             matches['geom'] = geoms
-        
+
         matches['lat'] = lat
         matches['lon'] = lon
         self.matches = matches
@@ -308,7 +299,7 @@
         node = node.lower()
         node = getattr(self, node)
         return self.get_keypoints(node, index=index, homogeneous=homogeneous, overlap=overlap)
-   
+
     def compute_fundamental_matrix(self, clean_keys=[], maskname='fundamental', **kwargs):
         """
         Estimate the fundamental matrix (F) using the correspondences tagged to this
@@ -329,26 +320,11 @@
         autocnet.transformation.transformations.FundamentalMatrix
 
         """
-<<<<<<< HEAD
-        matches, mask = self.clean(clean_keys)
-
-        # TODO: Homogeneous is horribly inefficient here, use Numpy array notation
-        s_keypoints = self.get_keypoints('source', index=matches['source_idx'])
-        d_keypoints = self.get_keypoints('destination', index=matches['destination_idx'])
-
-
-        # Replace the index with the matches index.
-        s_keypoints.index = matches.index
-        d_keypoints.index = matches.index
-
-        self['fundamental_matrix'], fmask = fm.compute_fundamental_matrix(s_keypoints, d_keypoints, **kwargs)
-=======
         _, mask = self.clean(clean_keys)
         s_keypoints, d_keypoints = self.get_match_coordinates(clean_keys=clean_keys)
         self.fundamental_matrix, fmask = fm.compute_fundamental_matrix(s_keypoints, d_keypoints, **kwargs)
-        
+
         print(fmask)
->>>>>>> 8e115519
 
         if isinstance(self.fundamental_matrix, np.ndarray):
             # Convert the truncated RANSAC mask back into a full length mask
@@ -477,7 +453,7 @@
                                      size_x=template_size, size_y=template_size)
             d_search, dx, dy = sp.clip_roi(d_img, d_keypoint.x, d_keypoint.y,
                                    size_x=search_size, size_y=search_size)
-            
+
             # Now check to see if these are the same size.
             if method == 'phase' and (s_template.shape != d_search.shape):
                 s_size = s_template.shape
@@ -486,8 +462,8 @@
                 s_template, sx, sy = sp.clip_roi(s_img, s_keypoint.x, s_keypoint.y,
                                      size_x=updated_size, size_y=updated_size)
                 d_search, dx, dy = sp.clip_roi(d_img, d_keypoint.x, d_keypoint.y,
-                                    size_x=updated_size, size_y=updated_size)         
-            
+                                    size_x=updated_size, size_y=updated_size)
+
             shift_x, shift_y, metrics = func(s_template, d_search, **kwargs)
 
             # ROIs and clipping all work using whole pixels. The clip_roi func returns
@@ -501,7 +477,7 @@
             new_x[i] = d_keypoint.x - shift_x
             new_y[i] = d_keypoint.y - shift_y
             strengths[i] = metrics
-        
+
         self.matches.loc[mask, 'shift_x'] = shifts_x
         self.matches.loc[mask, 'shift_y'] = shifts_y
         self.matches.loc[mask, 'destination_x'] = new_x
@@ -512,7 +488,7 @@
             self.costs.loc[mask, 'rmse'] = [i[1] for i in strengths]
         elif method == 'template':
             self.costs.loc[mask, 'correlation'] = strengths
- 
+
 
     def suppress(self, suppression_func=spf.distance, clean_keys=[], maskname='suppression', **kwargs):
         """
@@ -716,5 +692,5 @@
         matches, _ = self.clean(clean_keys=clean_keys)
         skps = matches[['source_x', 'source_y']]
         dkps = matches[['destination_x', 'destination_y']]
-        
+
         return matches