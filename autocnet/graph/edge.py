import warnings
import json
from collections import MutableMapping

import numpy as np
import pandas as pd
<<<<<<< HEAD
from pysal.cg.shapes import Polygon
from osgeo import ogr
=======
>>>>>>> 62ad00a7

from autocnet.cg import cg
from autocnet.matcher import health
from autocnet.matcher import outlier_detector as od
from autocnet.matcher import suppression_funcs as spf
from autocnet.matcher import subpixel as sp
from autocnet.matcher.matcher import FlannMatcher
from autocnet.transformation.transformations import FundamentalMatrix, Homography
from autocnet.vis.graph_view import plot_edge
from autocnet.cg import cg


class Edge(dict, MutableMapping):
    """
    Attributes
    ----------
    source : hashable
             The source node

    destination : hashable
                  The destination node
    masks : set
            A list of the available masking arrays

    provenance : dict
                 With key equal to an autoincrementing integer and value
                 equal to a dict of parameters used to generate this
                 realization.

    weight : dict
             Dictionary with two keys overlap_area, and overlap_percn
             overlap_area returns the area overlaped by both images
             overlap_percn retuns the total percentage of overlap
    """

    def __init__(self, source=None, destination=None):
        self.source = source
        self.destination = destination

        self.homography = None
        self.fundamental_matrix = None
        self.matches = None
        self._subpixel_offsets = None

        self.weight = {}

        self._observers = set()

        # Subscribe the heatlh observer
        self._health = health.EdgeHealth()

    def __repr__(self):
        return """
        Source Image Index: {}
        Destination Image Index: {}
        Available Masks: {}
        """.format(self.source, self.destination, self.masks)

    @property
    def masks(self):
        mask_lookup = {'fundamental': 'fundamental_matrix',
                       'ratio': 'distance_ratio'}
        if not hasattr(self, '_masks'):
            if self.matches is not None:
                self._masks = pd.DataFrame(True, columns=['symmetry'],
                                           index=self.matches.index)
            else:
                self._masks = pd.DataFrame()
        # If the mask is coming form another object that tracks
        # state, dynamically draw the mask from the object.
        for c in self._masks.columns:
            if c in mask_lookup:
                truncated_mask = getattr(self, mask_lookup[c]).mask
                self._masks[c] = False
                self._masks[c].iloc[truncated_mask.index] = truncated_mask
        return self._masks

    @masks.setter
    def masks(self, v):
        column_name = v[0]
        boolean_mask = v[1]
        self.masks[column_name] = boolean_mask

    @property
    def health(self):
        return self._health.health

    def match(self, k=2):
        """
        Given two sets of descriptors, utilize a FLANN (Approximate Nearest
        Neighbor KDTree) matcher to find the k nearest matches.  Nearness is
        the euclidean distance between descriptors.

        The matches are then added as an attribute to the edge object.
        Parameters
        ----------
        k : int
            The number of neighbors to find

        Returns
        -------

        """
        def mono_matches(a, b):
            fl.add(a.descriptors, a.node_id)
            fl.train()
            self._add_matches(fl.query(b.descriptors, b.node_id, k))
            fl.clear()

        fl = FlannMatcher()
        mono_matches(self.source, self.destination)
        mono_matches(self.destination, self.source)

    def _add_matches(self, matches):
        """
        Given a dataframe of matches, either append to an existing
        matches edge attribute or initially populate said attribute.

        Parameters
        ----------
        matches : dataframe
                  A dataframe of matches
        """
        if self.matches is None:
            self.matches = matches
        else:
            df = self.matches
            self.matches = df.append(matches,
                                     ignore_index=True,
                                     verify_integrity=True)

    def symmetry_check(self):
        if hasattr(self, 'matches'):
            mask = od.mirroring_test(self.matches)
            self.masks = ('symmetry', mask)
        else:
            raise AttributeError('No matches have been computed for this edge.')

    def ratio_check(self, clean_keys=[], **kwargs):
        if hasattr(self, 'matches'):

            matches, mask = self._clean(clean_keys)

            self.distance_ratio = od.DistanceRatio(matches)
            self.distance_ratio.compute(mask=mask, **kwargs)

            # Setup to be notified
            self.distance_ratio._notify_subscribers(self.distance_ratio)

            self.masks = ('ratio', self.distance_ratio.mask)
        else:
            raise AttributeError('No matches have been computed for this edge.')

    def compute_fundamental_matrix(self, clean_keys=[], **kwargs):
        """
        Estimate the fundamental matrix (F) using the correspondences tagged to this
        edge.


        Parameters
        ----------
        clean_keys : list
                     Of strings used to apply masks to omit correspondences

        method : {linear, nonlinear}
                 Method to use to compute F.  Linear is significantly faster at
                 the cost of reduced accuracy.

        See Also
        --------
        autocnet.transformation.transformations.FundamentalMatrix
       :
        """
        if not hasattr(self, 'matches'):
            raise AttributeError('Matches have not been computed for this edge')
            return
        matches, mask = self._clean(clean_keys)

        # TODO: Homogeneous is horribly inefficient here, use Numpy array notation
        s_keypoints = self.source.get_keypoint_coordinates(index=matches['source_idx'],
                                                                 homogeneous=True)
        d_keypoints = self.destination.get_keypoint_coordinates(index=matches['destination_idx'],
                                                                homogeneous=True)


        # Replace the index with the matches index.
        s_keypoints.index = matches.index
        d_keypoints.index = matches.index

        self.fundamental_matrix = FundamentalMatrix(np.zeros((3,3)), index=matches.index)
        self.fundamental_matrix.compute(s_keypoints, d_keypoints, **kwargs)

        # Convert the truncated RANSAC mask back into a full length mask
        mask[mask] = self.fundamental_matrix.mask

        # Subscribe the health watcher to the fundamental matrix observable
        self.fundamental_matrix.subscribe(self._health.update)
        self.fundamental_matrix._notify_subscribers(self.fundamental_matrix)

        # Set the initial state of the fundamental mask in the masks
        self.masks = ('fundamental', mask)

    def compute_homography(self, method='ransac', clean_keys=[], pid=None, **kwargs):
        """
        For each edge in the (sub) graph, compute the homography
        Parameters
        ----------
        outlier_algorithm : object
                            An openCV outlier detections algorithm, e.g. cv2.RANSAC

        clean_keys : list
                     of string keys to masking arrays
                     (created by calling outlier detection)
        Returns
        -------
        transformation_matrix : ndarray
                                The 3x3 transformation matrix

        mask : ndarray
               Boolean array of the outliers
        """

        if hasattr(self, 'matches'):
            matches = self.matches
        else:
            raise AttributeError('Matches have not been computed for this edge')

        matches, mask = self._clean(clean_keys)

        s_keypoints = self.source.get_keypoint_coordinates(index=matches['source_idx'])
        d_keypoints = self.destination.get_keypoint_coordinates(index=matches['destination_idx'])

        self.homography = Homography(np.zeros((3,3)), index=self.masks.index)
        self.homography.compute(s_keypoints.values,
                                d_keypoints.values)

        # Convert the truncated RANSAC mask back into a full length mask
        mask[mask] = self.homography.mask
        self.masks = ('ransac', mask)

        # Finalize the array to get custom attrs to propagate
        self.homography.__array_finalize__(self.homography)

    def subpixel_register(self, clean_keys=[], threshold=0.8,
                          template_size=19, search_size=53, max_x_shift=1.0,
                          max_y_shift=1.0, tiled=False, **kwargs):
        """
        For the entire graph, compute the subpixel offsets using pattern-matching and add the result
        as an attribute to each edge of the graph.

        Parameters
        ----------
        clean_keys : list
             of string keys to masking arrays
             (created by calling outlier detection)

        threshold : float
                    On the range [-1, 1].  Values less than or equal to
                    this threshold are masked and can be considered
                    outliers

        upsampling : int
                     The multiplier to the template and search shapes to upsample
                     for subpixel accuracy

        template_size : int
                        The size of the template in pixels, must be odd

        search_size : int
                      The size of the search

        max_x_shift : float
                      The maximum (positive) value that a pixel can shift in the x direction
                      without being considered an outlier

        max_y_shift : float
                      The maximum (positive) value that a pixel can shift in the y direction
                      without being considered an outlier
        """
        matches = self.matches
        for column, default in {'x_offset': 0, 'y_offset': 0, 'correlation': 0, 'reference': -1}.items():
            if column not in self.matches.columns:
                self.matches[column] = default

        # Build up a composite mask from all of the user specified masks
        matches, mask = self._clean(clean_keys)

        # Grab the full images, or handles
        if tiled is True:
            s_img = self.source.geodata
            d_img = self.destination.geodata
        else:
            s_img = self.source.geodata.read_array()
            d_img = self.destination.geodata.read_array()

        source_image = (matches.iloc[0]['source_image'])

        # for each edge, calculate this for each keypoint pair
        for i, (idx, row) in enumerate(matches.iterrows()):
            s_idx = int(row['source_idx'])
            d_idx = int(row['destination_idx'])

            s_keypoint = self.source.get_keypoint_coordinates(s_idx)
            d_keypoint = self.destination.get_keypoint_coordinates(d_idx)

            # Get the template and search window
            s_template = sp.clip_roi(s_img, s_keypoint, template_size)
            d_search = sp.clip_roi(d_img, d_keypoint, search_size)
            try:
                x_offset, y_offset, strength = sp.subpixel_offset(s_template, d_search, **kwargs)
                self.matches.loc[idx, ('x_offset', 'y_offset',
                                       'correlation', 'reference')] = [x_offset, y_offset, strength, source_image]
            except:
                warnings.warn('Template-Search size mismatch, failing for this correspondence point.')
                continue

        # Compute the mask for correlations less than the threshold
        threshold_mask = self.matches['correlation'] >= threshold

        # Compute the mask for the point shifts that are too large
        query_string = 'x_offset <= -{0} or x_offset >= {0} or y_offset <= -{1} or y_offset >= {1}'.format(max_x_shift,
                                                                                                           max_y_shift)
        sp_shift_outliers = self.matches.query(query_string)
        shift_mask = pd.Series(True, index=self.matches.index)
        shift_mask.loc[sp_shift_outliers.index] = False

        # Generate the composite mask and write the masks to the mask data structure
        mask = threshold_mask & shift_mask
        self.masks = ('shift', shift_mask)
        self.masks = ('threshold', threshold_mask)
        self.masks = ('subpixel', mask)

    def suppress(self, suppression_func=spf.correlation, clean_keys=[], **kwargs):
        """
        Apply a disc based suppression algorithm to get a good spatial
        distribution of high quality points, where the user defines some
        function to be used as the quality metric.

        Parameters
        ----------
        suppression_func : object
                           A function that returns a scalar value to be used
                           as the strength of a given row in the matches data
                           frame.

        suppression_args : tuple
                           Arguments to be passed on to the suppression function

        clean_keys : list
                     of mask keys to be used to reduce the total size
                     of the matches dataframe.
        """
        if not hasattr(self, 'matches'):
            raise AttributeError('This edge does not yet have any matches computed.')

        matches, mask = self._clean(clean_keys)
        domain = self.source.geodata.raster_size

        # Massage the dataframe into the correct structure
        coords = self.source.get_keypoint_coordinates()
        merged = matches.merge(coords, left_on=['source_idx'], right_index=True)
        merged['strength'] = merged.apply(suppression_func, axis=1, args=([self]))

        if not hasattr(self, 'suppression'):
            # Instantiate the suppression object and suppress matches
            self.suppression = od.SpatialSuppression(merged, domain, **kwargs)
            self.suppression.suppress()
        else:
            for k, v in kwargs.items():
                if hasattr(self.suppression, k):
                    setattr(self.suppression, k, v)
            self.suppression.suppress()

        mask[mask] = self.suppression.mask
        self.masks = ('suppression', mask)

    def plot(self, ax=None, clean_keys=[], **kwargs):
        return plot_edge(self, ax=ax, clean_keys=clean_keys, **kwargs)

    def _clean(self, clean_keys, pid=None):
        """
        Given a list of clean keys and a provenance id compute the
        mask of valid matches

        Parameters
        ----------
        clean_keys : list
                     of columns names (clean keys)
        pid : int
              The provenance id of the parameter set to be cleaned.
              Defaults to the last run.

        Returns
        -------
        matches : dataframe
                  A masked view of the matches dataframe

        mask : series
               A boolean series to inflate back to the full match set
        """
        if clean_keys:
            mask = self.masks[clean_keys].all(axis=1)
        else:
            mask = pd.Series(True, self.matches.index)

        return self.matches[mask], mask

    def overlap(self):
        """
        Acts on an edge and returns the overlap area and percentage of overlap
        between the two images on the edge. Data is returned to the
        weight dictionary
        """
        poly1 = self.source.geodata.footprint
        poly2 = self.destination.geodata.footprint

        overlapinfo = cg.two_poly_overlap(poly1, poly2)

        self.weight['overlap_area'] = overlapinfo[1]
        self.weight['overlap_percn'] = overlapinfo[0]

    def _construct_json_serial(self, coords):
        hull = cg.convex_hull(coords)
        poly_points = [hull.points[i] for i in hull.vertices]
        coordinates = [[i, j] for [i, j] in poly_points]
        coordinates.append((poly_points[0][0], poly_points[0][1]))
        return coordinates

    def coverage(self, image='source'):
        mask = self.masks.all(axis = 1)
        matches = self.matches[mask]
        df_source_array = np.array(matches['source_idx'])
        df_destination_array = np.array(matches['destination_idx'])
        source_array = [self.source.get_keypoint_coordinates(i) for i in df_source_array]
        destination_array = [self.destination.get_keypoint_coordinates(i) for i in df_destination_array]

        destination_points = np.array(destination_array)

        source_verts = self.source.geodata.latlon_corners
        destination_verts = self.destination.geodata.latlon_corners

        source_coordinates = self._construct_json_serial(source_verts)

        destination_coordinates = self._construct_json_serial(destination_verts)

        if image == 'source':
            image_covered = source_points
            node = self.source
        else:
            image_covered = destination_points
            node = self.destination

        convex_coordinates = self._construct_json_serial(image_covered)

        # Convert the convex hull pixel coordinates to latlon
        # coordinates
        convex_points = []
        for i, j in convex_coordinates:
            point = node.geodata.pixel_to_latlon(i, j)
            convex_points.append(point)
        convex_coords = [[i, j] for i, j in convex_points]

        source_geom = {"type": "Polygon", "coordinates": [source_coordinates]}
        destination_geom = {"type": "Polygon", "coordinates": [destination_coordinates]}
        convex_geom = {"type": "Polygon", "coordinates": [convex_coords]}

        source_hull_poly = ogr.CreateGeometryFromJson(json.dumps(source_geom))
        destination_hull_poly = ogr.CreateGeometryFromJson(json.dumps(destination_geom))
        convex_poly = ogr.CreateGeometryFromJson(json.dumps(convex_geom))

        image_intersection = source_hull_poly.Intersection(destination_hull_poly)
        image_intersection_area = image_intersection.GetArea()

        hull_overlap_poly = image_intersection.Intersection(convex_poly)
        hull_overlap_area = hull_overlap_poly.GetArea()

        total_overlap_coverage = (hull_overlap_area/image_intersection_area)*100

        return total_overlap_coverage<|MERGE_RESOLUTION|>--- conflicted
+++ resolved
@@ -4,13 +4,8 @@
 
 import numpy as np
 import pandas as pd
-<<<<<<< HEAD
-from pysal.cg.shapes import Polygon
 from osgeo import ogr
-=======
->>>>>>> 62ad00a7
-
-from autocnet.cg import cg
+
 from autocnet.matcher import health
 from autocnet.matcher import outlier_detector as od
 from autocnet.matcher import suppression_funcs as spf
@@ -455,10 +450,10 @@
         destination_coordinates = self._construct_json_serial(destination_verts)
 
         if image == 'source':
-            image_covered = source_points
+            image_covered = source_verts
             node = self.source
         else:
-            image_covered = destination_points
+            image_covered = destination_verts
             node = self.destination
 
         convex_coordinates = self._construct_json_serial(image_covered)
