import json
from math import modf, floor
import numpy as np

from skimage.feature import register_translation
from redis import StrictRedis
from plurmy import Slurm

from autocnet import Session, config
from autocnet.matcher.naive_template import pattern_match, pattern_match_autoreg
from autocnet.matcher import ciratefi
from autocnet.io.db.model import Measures, Points, Images, JsonEncoder
from autocnet.graph.node import NetworkNode

import geopandas as gpd
import pandas as pd

# TODO: look into KeyPoint.size and perhaps use to determine an appropriately-sized search/template.
def _prep_subpixel(nmatches, nstrengths=2):
    """
    Setup the data strutures to return for subpixel matching.

    Parameters
    ----------
    nmatches : int
                The number of pixels to be subpixel matches

    nstrengths : int
                    The number of 'strength' values to be returned
                    by the subpixel matching method.

    Returns
    -------
    shifts_x : ndarray
               (nmatches, 1) to store the x_shift parameter

    shifts_y : ndarray
               (nmatches, 1) to store the y_shift parameter

    strengths : ndarray
                (nmatches, nstrengths) to store the strengths for each point

    new_x : ndarray
            (nmatches, 1) to store the updated x coordinates

    new_y : ndarray
            (nmatches, 1) to store the updated y coordinates
    """
    # Setup to store output to append to dataframes
    shifts_x = np.zeros(nmatches)
    shifts_y = np.zeros(nmatches)
    strengths = np.zeros((nmatches, nstrengths))

    new_x = np.empty(nmatches)
    new_y = np.empty(nmatches)

    return shifts_x, shifts_y, strengths, new_x, new_y

def check_image_size(imagesize):
    """
    Given an x,y tuple, ensure that the values
    are odd. Used by the subpixel template to also ensure
    that the template size is the one requested and not 2x
    the template size.

    Parameters
    ----------
    imagesize : tuple
                in the form (size_x, size_y)
    """
    x = imagesize[0] / 2
    y = imagesize[1] / 2
    if x % 2 == 0:
        x += 1
    if y % 2 == 0:
        y += 1
    return x,y

def clip_roi(img, center_x, center_y, size_x=200, size_y=200):
    """
    Given an input image, clip a square region of interest
    centered on some pixel at some size.

    Parameters
    ----------
    img : ndarray or object
          The input image to be clipped or an object
          with a read_array method that takes a pixels
          argument in the form [xstart, ystart, xstop, ystop]

    center_x : Numeric
               The x coordinate to the center of the roi

    center_y : Numeric
               The y coordinate to the center of the roi

    img_size : int
               1/2 of the total image size. This value is the
               number of pixels grabbed from each side of the center

    Returns
    -------
    clipped_img : ndarray
                  The clipped image
    """

    try:
        raster_size = img.raster_size
    except:
        # x,y form
        raster_size = img.shape[::-1]
    axr, ax = modf(center_x)
    ayr, ay = modf(center_y)

    if ax + size_x > raster_size[0]:
        size_x = floor(raster_size[0] - center_x)
    if ax - size_x < 0:
        size_x = int(ax)
    if ay + size_y > raster_size[1]:
        size_y =floor(raster_size[1] - center_y)
    if ay - size_y < 0:
        size_y = int(ay)

    # Read from the upper left origin
    pixels = [ax-size_x, ay-size_y, size_x*2, size_y*2]
    pixels = list(map(int, pixels))  #
    if isinstance(img, np.ndarray):
        subarray = img[pixels[1]:pixels[1] + pixels[3] + 1, pixels[0]:pixels[0] + pixels[2] + 1]
    else:
        try:
            subarray = img.read_array(pixels=pixels)
        except:
            return None, 0, 0
    return subarray, axr, ayr

def subpixel_phase(template, search, **kwargs):
    """
    Apply the spectral domain matcher to a search and template image. To
    shift the images, the x_shift and y_shift, need to be subtracted from
    the center of the search image. It may also be necessary to apply the
    fractional pixel adjustment as well (if for example the center of the
    search is not an integer); this function do not manage shifting.

    Parameters
    ----------
    template : ndarray
               The template used to search

    search : ndarray
             The search image

    Returnsslurm-2235260_89.out.2235260_89.out
    -------
    x_offset : float
               Shift in the x-dimension

    y_offset : float
               Shift in the y-dimension

    strength : tuple
               With the RMSE error and absolute difference in phase
    """
    if not template.shape == search.shape:
        raise ValueError('Both the template and search images must be the same shape.')
    (y_shift, x_shift), error, diffphase = register_translation(search, template, **kwargs)
    return x_shift, y_shift, (error, diffphase)

def subpixel_template(sx, sy, dx, dy, 
                      s_img, d_img, 
                      image_size=(251, 251), 
                      template_size=(51,51), 
                      func=pattern_match,
                      **kwargs):
    """
    Uses a pattern-matcher on subsets of two images determined from the passed-in keypoints and optional sizes to
    compute an x and y offset from the search keypoint to the template keypoint and an associated strength.

    Parameters
    ----------
    sx : Numeric
         Source X coordinate

    sy : Numeric
         Source y coordinate

    dx : Numeric
         The desintation x coordinate

    dy : Numeric
         The destination y coordinate

    s_img : GeoDataset
            The source image GeoDataset

    d_img : GeoDataset
            The destination image GeoDataset

    image_size : tuple
                 (xsize, ysize) of the image that is searched within (this should be larger
                 than the template size)

    template_size : tuple
                    (xsize, ysize) of the template to iterate over the image in order
                    to identify the area(s) of highest correlation.

    Returns
    -------
    x_shift : float
               Shift in the x-dimension

    y_shift : float
               Shift in the y-dimension

    strength : float
               Strength of the correspondence in the range [-1, 1]

    See Also
    --------
    autocnet.matcher.naive_template.pattern_match : for the kwargs that can be passed to the matcher
    autocnet.matcher.naive_template.pattern_match_autoreg : for the jwargs that can be passed to the autoreg style matcher
    """

    image_size = check_image_size(image_size)
    template_size = check_image_size(template_size)

    s_image, _, _ = clip_roi(s_img, sx, sy, size_x=image_size[0], size_y=image_size[1])
    d_template, dxr, dyr = clip_roi(d_img, dx, dy, size_x=template_size[0], size_y=template_size[1])

    if (s_image is None) or (d_template is None):
        return None, None, None

<<<<<<< HEAD
    shift_x, shift_y, metrics, corrmap = pattern_match(d_template, s_image, **kwargs)
=======
    shift_x, shift_y, metrics = func(d_template, s_image, **kwargs)
>>>>>>> b4ca7a57

    dx = (dx - shift_x + dxr)
    dy = (dy - shift_y + dyr)

    return dx, dy, metrics, corrmap

def subpixel_ciratefi(sx, sy, dx, dy, s_img, d_img, search_size=251, template_size=51, **kwargs):
    """
    Uses a pattern-matcher on subsets of two images determined from the passed-in keypoints and optional sizes to
    compute an x and y offset from the search keypoint to the template keypoint and an associated strength.

    Parameters
    ----------
    sx : numeric
         The x position of the center of the template to be matched to
    sy : numeric
         The y position of the center of the template to be matched to
    dx : numeric
         The x position of the center of the search to be matched from
    dy : numeric
         The y position of the center of the search to be matched to
    s_img : object
            A plio geodata object from which the template is extracted
    d_img : object
            A plio geodata object from which the search is extracted
    search_size : int
                  An odd integer for the size of the search image
    template_size : int
                    A odd integer for the size of the template that is iterated
                    over the search images

    Returns
    -------
    x_offset : float
               Shift in the x-dimension

    y_offset : float
               Shift in the y-dimension

    strength : float
               Strength of the correspondence in the range [-1, 1]
    """
    template, _, _ = clip_roi(d_img, dx, dy,
                              size_x=template_size, size_y=template_size)
    search, dxr, dyr = clip_roi(s_img, sx, sy,
                                size_x=search_size, size_y=search_size)
    if template is None or search is None:
        return None, None, None

    x_offset, y_offset, strength = ciratefi.ciratefi(template, search, **kwargs)
    dx += (x_offset + dxr)
    dy += (y_offset + dyr)
    return dx, dy, strength

def iterative_phase(sx, sy, dx, dy, s_img, d_img, size=251, reduction=11, convergence_threshold=1.0, max_dist=50, **kwargs):
    """
    Iteratively apply a subpixel phase matcher to source (s_img) and destination (d_img)
    images. The size parameter is used to set the initial search space. The algorithm
    is recursively applied to reduce the total search space by reduction until the convergence criteria
    are met. Convergence is defined as the point at which the computed shifts (x_shift,y_shift) are
    less than the convergence_threshold. In instances where the size is reducted to 1 pixel the
    algorithm terminates and returns None.

    Parameters
    ----------
    sx : numeric
         The x position of the center of the template to be matched to
    sy : numeric
         The y position of the center of the template to be matched to
    dx : numeric
         The x position of the center of the search to be matched from
    dy : numeric
         The y position of the center of the search to be matched to
    s_img : object
            A plio geodata object from which the template is extracted
    d_img : object
            A plio geodata object from which the search is extracted
    size : int, tuple
           One half of the total size of the template, so a 251 default results in a 502 pixel search space.
           If an int, the template is square. If a tuple, in the form (x,y), is passed an
           irregularly shaped template can be used.
    reduction : int
                With each recursive call to this func, the size is reduced by this amount
    convergence_threshold : float
                            The value under which the result can shift in the x and y directions to force a break

    Returns
    -------
    dx : float
         The new x value for the match in the destination (d) image
    dy : float
         The new y value for the match in the destination (d) image
    metrics : tuple
              A tuple of metrics. In the case of the phase matcher this are difference
              and RMSE in the phase dimension.

    See Also
    --------
    subpixel_phase : the function that applies a single iteration of the phase matcher
    """

    # get initial destination location
    dsample = dx
    dline = dy
    if isinstance(size, int):
        size = (size, size)
    while True:
        s_template, _, _ = clip_roi(s_img, sx, sy,
                                   size_x=size[0], size_y=size[1])
        d_search, dxr, dyr = clip_roi(d_img, dx, dy,
                                 size_x=size[0], size_y=size[1])

        if (s_template is None) or (d_search is None):
            return None, None, None
        if s_template.shape != d_search.shape:
            s_size = s_template.shape
            d_size = d_search.shape
            updated_size_x = int(min(s_size[1], d_size[1]))  # Why is this /2?
            updated_size_y = int(min(s_size[0], d_size[0]))
            # Since the image is smaller than the requested size, set the size to
            # the current maximum image size and reduce from there on potential
            # future iterations.
            size = (updated_size_x, updated_size_y)
            s_template, _, _ = clip_roi(s_template, sx, sy,
                                 size_x=size[0], size_y=size[1])
            d_search, dxr, dyr = clip_roi(d_search, dx, dy,
                                size_x=size[0], size_y=size[1])
            if (s_template is None) or (d_search is None):
                return None, None, None

        # Apply the phase matcher
        try:
            shift_x, shift_y, metrics = subpixel_phase(s_template, d_search, **kwargs)
        except:
            return None, None, None
        # Apply the shift to d_search and compute the new correspondence location
        dx += shift_x  # The implementation already applies the dxr, dyr shifts
        dy += shift_y
        # Break if the solution has converged
        size = (size[0] - reduction, size[1] - reduction)

        dist = np.linalg.norm([dsample-dx, dline-dy])
        if min(size) < 1:
            return None, None, None
        if abs(shift_x) <= convergence_threshold and\
           abs(shift_y) <= convergence_threshold and\
           abs(dist) <= max_dist:
            break
    return dx, dy, metrics

def subpixel_register_measure(measureid, iterative_phase_kwargs={}, subpixel_template_kwargs={},
                            cost_func=lambda x,y: 1/x**2 * y, threshold=0.005):

    session = Session()

    # Setup the measure that is going to be matched
    destination = session.query(Measures).filter(Measures.id == measureid).one()
    destinationid = destination.imageid
    res = session.query(Images).filter(Images.id == destinationid).one()
    destination_node = NetworkNode(node_id=destinationid, image_path=res.path)

    # Get the point id and set up the reference measure
    pointid = destination.pointid
    source = session.query(Measures).filter(Measures.pointid==pointid).order_by(Measures.id).first()
    sourceid = source.imageid
    res = session.query(Images).filter(Images.id == sourceid).one()
    source_node = NetworkNode(node_id=sourceid, image_path=res.path)

    new_template_x, new_template_y, template_metric = subpixel_template(source.sample,
                                                            source.line,
                                                            destination.sample,
                                                            destination.line,
                                                            source_node.geodata,
                                                            destination_node.geodata,
                                                            **subpixel_template_kwargs)
    if new_template_x == None:
        destination.ignore = True # Unable to template match
        return

    new_phase_x, new_phase_y, phase_metrics = iterative_phase(source.sample,
                                                                source.line,
                                                                new_template_x,
                                                                new_template_y,
                                                                source_node.geodata,
                                                                destination_node.geodata,
                                                                **iterative_phase_kwargs)
    if new_phase_x == None:
        destination.ignore = True # Unable to phase match
        return

    dist = np.linalg.norm([new_phase_x-new_template_x, new_phase_y-new_template_y])
    cost = cost_func(dist, template_metric)

    if cost <= threshold:
        destination.ignore = True # Threshold criteria not met
        return

    # Update the measure
    if new_template_x:
        destination.sample = new_template_x
        destination.line = new_template_y
        destination.weight = cost

    # In case this is a second run, set the ignore to False if this
    # measures passed. Also, set the source measure back to ignore=False
    destination.ignore = False
    source.ignore = False

    session.commit()
    session.close()



def subpixel_register_point(pointid, iterative_phase_kwargs={}, subpixel_template_kwargs={},
                            cost_func=lambda x,y: 1/x**2 * y, threshold=0.005):

    """
    Given some point, subpixel register all of the measures in the point to the
    first measure.

    Parameters
    ----------
    pointid : int
              The identifier of the point in the DB

    iterative_phase_kwargs : dict
                             Any keyword arguments passed to the phase matcher

    subpixel_template_kwargs : dict
                               Ay keyword arguments passed to the template matcher

    cost : func
           A generic cost function accepting two arguments (x,y), where x is the
           distance that a point has shifted from the original, sensor identified
           intersection, and y is the correlation coefficient coming out of the
           template matcher.

    threshold : numeric
                measures with a cost <= the threshold are marked as ignore=True in
                the database.
    """
    session = Session()
    measures = session.query(Measures).filter(Measures.pointid == pointid).order_by(Measures.id).all()
    source = measures[0]

    sourceid = source.imageid
    res = session.query(Images).filter(Images.id == sourceid).one()
    source_node = NetworkNode(node_id=sourceid, image_path=res.path)

    for measure in measures[1:]:
        cost = None
        destinationid = measure.imageid

        res = session.query(Images).filter(Images.id == destinationid).one()
        destination_node = NetworkNode(node_id=destinationid, image_path=res.path)

        new_phase_x, new_phase_y, phase_metrics = iterative_phase(source.sample,
                                                                source.line,
                                                                measure.sample,
                                                                measure.line,
                                                                source_node.geodata,
                                                                destination_node.geodata,
                                                                **iterative_phase_kwargs)
        if new_phase_x == None:
            measure.ignore = True # Unable to phase match
            continue

        new_template_x, new_template_y, template_metric = subpixel_template(source.sample,
                                                                source.line,
                                                                new_phase_x,
                                                                new_phase_y,
                                                                source_node.geodata,
                                                                destination_node.geodata,
                                                                **subpixel_template_kwargs)
        if new_template_x == None:
            measure.ignore = True # Unable to template match
            continue

        dist = np.linalg.norm([new_phase_x-new_template_x, new_phase_y-new_template_y])
        cost = cost_func(dist, template_metric)

        if cost <= threshold:
            measure.ignore = True # Threshold criteria not met
            continue

        # Update the measure
        if new_template_x:
            measure.sample = new_template_x
            measure.line = new_template_y
            measure.weight = cost

        # In case this is a second run, set the ignore to False if this
        # measures passed. Also, set the source measure back to ignore=False
        measure.ignore = False
        source.ignore = False

    session.commit()
    session.close()

def subpixel_register_points(iterative_phase_kwargs={'size': 251},
                             subpixel_template_kwargs={'image_size':(251,251)},
                             cost_kwargs={},
                             threshold=0.005):
    """
    Serial subpixel registration of all of the points in a given DB table.

    Parameters
    ----------
    pointid : int
              The identifier of the point in the DB

    iterative_phase_kwargs : dict
                             Any keyword arguments passed to the phase matcher

    subpixel_template_kwargs : dict
                               Ay keyword arguments passed to the template matcher

    cost : func
           A generic cost function accepting two arguments (x,y), where x is the
           distance that a point has shifted from the original, sensor identified
           intersection, and y is the correlation coefficient coming out of the
           template matcher.

    threshold : numeric
                measures with a cost <= the threshold are marked as ignore=True in
                the database.
    """
    session = Session()
    pointids = [point.id for point in session.query(Points)]
    session.close()
    for pointid in pointids:
        subpixel_register_point(pointid,
                                iterative_phase_kwargs=iterative_phase_kwargs,
                                subpixel_template_kwargs=subpixel_template_kwargs,
                                **cost_kwargs)

def cluster_subpixel_register_points(iterative_phase_kwargs={'size': 251},
                                     subpixel_template_kwargs={'image_size':(251,251)},
                                     cost_kwargs={},
                                     threshold=0.005,
                                     filters={},
                                     walltime='00:10:00',
                                     chunksize=1000,
                                     exclude=None):
    """
    Distributed subpixel registration of all of the points in a given DB table.


    Parameters
    ----------
    pointid : int
              The identifier of the point in the DB

    iterative_phase_kwargs : dict
                             Any keyword arguments passed to the phase matcher

    subpixel_template_kwargs : dict
                               Ay keyword arguments passed to the template matcher

    cost : func
           A generic cost function accepting two arguments (x,y), where x is the
           distance that a point has shifted from the original, sensor identified
           intersection, and y is the correlation coefficient coming out of the
           template matcher.

    threshold : numeric
                measures with a cost <= the threshold are marked as ignore=True in
                the database.
    filters : dict
              with keys equal to attributes of the Points mapping and values
              equal to some criteria.
    exclude : str
              string containing the name(s) of any slurm nodes to exclude when
              completing a cluster job. (e.g.: 'gpu1' or 'gpu1,neb12')
    """
    # Setup the redis queue
    rqueue = StrictRedis(host=config['redis']['host'],
                        port=config['redis']['port'],
                        db=0)

    # Push the job messages onto the queue
    queuename = config['redis']['processing_queue']

    session = Session()
    query = session.query(Points)
    for attr, value in filters.items():
        query = query.filter(getattr(Points, attr)==value)
    res = query.all()
    for i, point in enumerate(res):
        msg = {'id' : point.id,
               'iterative_phase_kwargs' : iterative_phase_kwargs,
               'subpixel_template_kwargs' : subpixel_template_kwargs,
               'threshold':threshold,
               'cost_kwargs': cost_kwargs,
               'walltime' : walltime}
        rqueue.rpush(queuename, json.dumps(msg, cls=JsonEncoder))
    session.close()

    job_counter = i + 1

    # Submit the jobs
    submitter = Slurm('acn_subpixel',
                 job_name='subpixel_register_points',
                 mem_per_cpu=config['cluster']['processing_memory'],
                 time=walltime,
                 partition=config['cluster']['queue'],
                 output=config['cluster']['cluster_log_dir']+f'/autocnet.subpixel_register-%j')
    submitter.submit(array='1-{}'.format(job_counter), chunksize=chunksize, exclude=exclude)
    return job_counter

def cluster_subpixel_register_measures(iterative_phase_kwargs={'size': 251},
                                     subpixel_template_kwargs={'image_size':(251,251)},
                                     cost_kwargs={},
                                     threshold=0.005,
                                     filters={},
                                     walltime='00:10:00',
                                     chunksize=1000,
                                     exclude=None):
    # Setup the redis queue
    rqueue = StrictRedis(host=config['redis']['host'],
                        port=config['redis']['port'],
                        db=0)

    # Push the job messages onto the queue
    queuename = config['redis']['processing_queue']

    session = Session()
    query = session.query(Measures)
    for attr, value in filters.items():
        query = query.filter(getattr(Measures, attr)==value)
    res = query.all()
    for i, measure in enumerate(res):
        msg = {'id' : measure.id,
               'iterative_phase_kwargs' : iterative_phase_kwargs,
               'subpixel_template_kwargs' : subpixel_template_kwargs,
               'threshold':threshold,
               'cost_kwargs': cost_kwargs,
               'walltime' : walltime}
        rqueue.rpush(queuename, json.dumps(msg, cls=JsonEncoder))
    session.close()

    job_counter = i + 1

    # Submit the jobs
    submitter = Slurm('acn_subpixel_measure',
                 job_name='subpixel_register_measure',
                 mem_per_cpu=config['cluster']['processing_memory'],
                 time=walltime,
                 partition=config['cluster']['queue'],
                 output=config['cluster']['cluster_log_dir']+f'/autocnet.subpixel_register-%j')
    submitter.submit(array='1-{}'.format(job_counter), chunksize=chunksize, exclude=exclude)
    return job_counter<|MERGE_RESOLUTION|>--- conflicted
+++ resolved
@@ -165,10 +165,10 @@
     (y_shift, x_shift), error, diffphase = register_translation(search, template, **kwargs)
     return x_shift, y_shift, (error, diffphase)
 
-def subpixel_template(sx, sy, dx, dy, 
-                      s_img, d_img, 
-                      image_size=(251, 251), 
-                      template_size=(51,51), 
+def subpixel_template(sx, sy, dx, dy,
+                      s_img, d_img,
+                      image_size=(251, 251),
+                      template_size=(51,51),
                       func=pattern_match,
                       **kwargs):
     """
@@ -229,11 +229,7 @@
     if (s_image is None) or (d_template is None):
         return None, None, None
 
-<<<<<<< HEAD
-    shift_x, shift_y, metrics, corrmap = pattern_match(d_template, s_image, **kwargs)
-=======
-    shift_x, shift_y, metrics = func(d_template, s_image, **kwargs)
->>>>>>> b4ca7a57
+    shift_x, shift_y, metrics, corrmap = func(d_template, s_image, **kwargs)
 
     dx = (dx - shift_x + dxr)
     dy = (dy - shift_y + dyr)
