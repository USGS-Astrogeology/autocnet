--- conflicted
+++ resolved
@@ -693,12 +693,8 @@
 
         if new_x == None or new_y == None:
             measure.ignore = True # Unable to phase match
-<<<<<<< HEAD
             currentlog['status'] = 'Failed to geom match.'
             resultlog.append(currentlog)
-=======
-            print(f'Subpixel phase matching failed for measure {measure.id}')
->>>>>>> ff1bfadd
             continue
         cost = cost_func(dist, template_metric)
 
@@ -709,16 +705,9 @@
             continue
 
         # Update the measure
-<<<<<<< HEAD
         measure.sample = new_x
         measure.line = new_y
         measure.weight = cost
-=======
-        if new_x:
-            measure.sample = new_x
-            measure.line = new_y
-            measure.weight = cost
->>>>>>> ff1bfadd
 
         # In case this is a second run, set the ignore to False if this
         # measures passed. Also, set the source measure back to ignore=False
