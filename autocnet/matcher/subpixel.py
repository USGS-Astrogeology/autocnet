import json
from math import modf, floor
import numpy as np

from skimage.feature import register_translation
from redis import StrictRedis
from plurmy import Slurm

from autocnet import Session, config
from autocnet.matcher.naive_template import pattern_match, pattern_match_autoreg
from autocnet.matcher import ciratefi
from autocnet.io.db.model import Measures, Points, Images, JsonEncoder
from autocnet.graph.node import NetworkNode
from autocnet.transformation import roi

import geopandas as gpd
import pandas as pd

# TODO: look into KeyPoint.size and perhaps use to determine an appropriately-sized search/template.
def _prep_subpixel(nmatches, nstrengths=2):
    """
    Setup the data strutures to return for subpixel matching.

    Parameters
    ----------
    nmatches : int
                The number of pixels to be subpixel matches

    nstrengths : int
                    The number of 'strength' values to be returned
                    by the subpixel matching method.

    Returns
    -------
    shifts_x : ndarray
               (nmatches, 1) to store the x_shift parameter

    shifts_y : ndarray
               (nmatches, 1) to store the y_shift parameter

    strengths : ndarray
                (nmatches, nstrengths) to store the strengths for each point

    new_x : ndarray
            (nmatches, 1) to store the updated x coordinates

    new_y : ndarray
            (nmatches, 1) to store the updated y coordinates
    """
    # Setup to store output to append to dataframes
    shifts_x = np.zeros(nmatches)
    shifts_y = np.zeros(nmatches)
    strengths = np.zeros((nmatches, nstrengths))

    new_x = np.empty(nmatches)
    new_y = np.empty(nmatches)

    return shifts_x, shifts_y, strengths, new_x, new_y

def check_image_size(imagesize):
    """
    Given an x,y tuple, ensure that the values
    are odd. Used by the subpixel template to also ensure
    that the template size is the one requested and not 2x
    the template size.

    Parameters
    ----------
    imagesize : tuple
                in the form (size_x, size_y)
    """
    x = imagesize[0]
    y = imagesize[1]

    if x % 2 == 0:
        x += 1
    if y % 2 == 0:
        y += 1
    x = floor(x/2)
    y = floor(y/2)
    return x,y

def clip_roi(img, center_x, center_y, size_x=200, size_y=200, dtype="uint64"):
    """
    Given an input image, clip a square region of interest
    centered on some pixel at some size.

    Parameters
    ----------
    img : ndarray or object
          The input image to be clipped or an object
          with a read_array method that takes a pixels
          argument in the form [xstart, ystart, xstop, ystop]

    center_x : Numeric
               The x coordinate to the center of the roi

    center_y : Numeric
               The y coordinate to the center of the roi

    img_size : int
               1/2 of the total image size. This value is the
               number of pixels grabbed from each side of the center

    Returns
    -------
    clipped_img : ndarray
                  The clipped image
    """

    try:
        raster_size = img.raster_size
    except:
        # x,y form
        raster_size = img.shape[::-1]
    axr, ax = modf(center_x)
    ayr, ay = modf(center_y)

    if ax + size_x > raster_size[0]:
        size_x = floor(raster_size[0] - center_x)
    if ax - size_x < 0:
        size_x = int(ax)
    if ay + size_y > raster_size[1]:
        size_y =floor(raster_size[1] - center_y)
    if ay - size_y < 0:
        size_y = int(ay)

    # Read from the upper left origin
    pixels = [ax-size_x, ay-size_y, size_x*2, size_y*2]
    pixels = list(map(int, pixels))  #
    if isinstance(img, np.ndarray):
        subarray = img[pixels[1]:pixels[1] + pixels[3] + 1, pixels[0]:pixels[0] + pixels[2] + 1]
    else:
        try:
            subarray = img.read_array(pixels=pixels, dtype=dtype)
        except:
            return None, 0, 0
    return subarray, axr, ayr

def subpixel_phase(sx, sy, dx, dy,
                   s_img, d_img,
                   image_size=(251, 251),
                   **kwargs):
    """
    Apply the spectral domain matcher to a search and template image. To
    shift the images, the x_shift and y_shift, need to be subtracted from
    the center of the search image. It may also be necessary to apply the
    fractional pixel adjustment as well (if for example the center of the
    search is not an integer); this function do not manage shifting.

    Parameters
    ----------
    template : ndarray
               The template used to search

    search : ndarray
             The search image

    Returns
    -------
    x_offset : float
               Shift in the x-dimension

    y_offset : float
               Shift in the y-dimension

    strength : tuple
               With the RMSE error and absolute difference in phase
    """
<<<<<<< HEAD
    if not template.shape == search.shape:
        raise ValueError('Both the template and search images must be the same shape.')
    (y_shift, x_shift), error, diffphase = register_translation(search, template, **kwargs)
    return x_shift, y_shift, (error, diffphase)
=======
    image_size = check_image_size(image_size)
    
    s_roi = roi.Roi(s_img, sx, sy, size_x=image_size[0], size_y=image_size[1])
    d_roi = roi.Roi(d_img, dx, dy, size_x=image_size[0], size_y=image_size[1])

    s_image = s_roi.clip()
    d_template = d_roi.clip()

    if s_image.shape != d_template.shape:

        s_size = s_image.shape
        d_size = d_template.shape
        updated_size_x = int(min(s_size[1], d_size[1]))
        updated_size_y = int(min(s_size[0], d_size[0]))
        
        # Have to subtract 1 from even entries or else the round up that
        # occurs when the size is split over the midpoint causes the
        # size to be too large by 1.
        if updated_size_x % 2 == 0:
            updated_size_x -= 1
        if updated_size_y % 2 == 0:
            updated_size_y -= 1

        # Since the image is smaller than the requested size, set the size to
        # the current maximum image size and reduce from there on potential
        # future iterations.
        size = check_image_size((updated_size_x, updated_size_y))
        s_roi = roi.Roi(s_img, sx, sy,
                        size_x=size[0], size_y=size[1])
        d_roi = roi.Roi(d_img, dx, dy,
                        size_x=size[0], size_y=size[1])
        s_image = s_roi.clip()
        d_template = d_roi.clip()

        if (s_image is None) or (d_template is None):
            return None, None, None
    
    (shift_y, shift_x), error, diffphase = register_translation(s_image, d_template, **kwargs)
    dx = d_roi.x - shift_x
    dy = d_roi.y - shift_y

    return dx, dy, (error, diffphase)
>>>>>>> 76a91a76

def subpixel_template(sx, sy, dx, dy,
                      s_img, d_img,
                      image_size=(251, 251),
                      template_size=(51,51),
                      func=pattern_match,
                      **kwargs):
    """
    Uses a pattern-matcher on subsets of two images determined from the passed-in keypoints and optional sizes to
    compute an x and y offset from the search keypoint to the template keypoint and an associated strength.

    Parameters
    ----------
    sx : Numeric
         Source X coordinate

    sy : Numeric
         Source y coordinate

    dx : Numeric
         The desintation x coordinate

    dy : Numeric
         The destination y coordinate

    s_img : GeoDataset
            The source image GeoDataset

    d_img : GeoDataset
            The destination image GeoDataset

    image_size : tuple
                 (xsize, ysize) of the image that is searched within (this should be larger
                 than the template size)

    template_size : tuple
                    (xsize, ysize) of the template to iterate over the image in order
                    to identify the area(s) of highest correlation.

    Returns
    -------
    x_shift : float
               Shift in the x-dimension

    y_shift : float
               Shift in the y-dimension

    strength : float
               Strength of the correspondence in the range [-1, 1]

    See Also
    --------
    autocnet.matcher.naive_template.pattern_match : for the kwargs that can be passed to the matcher
    autocnet.matcher.naive_template.pattern_match_autoreg : for the jwargs that can be passed to the autoreg style matcher
    """

    image_size = check_image_size(image_size)
    template_size = check_image_size(template_size)

    s_roi = roi.Roi(s_img, sx, sy, size_x=image_size[0], size_y=image_size[1])
    d_roi = roi.Roi(d_img, dx, dy, size_x=template_size[0], size_y=template_size[1])

    s_image = s_roi.clip()
    d_template = d_roi.clip()

    if (s_image is None) or (d_template is None):
        return None, None, None, None

    shift_x, shift_y, metrics, corrmap = func(d_template, s_image, **kwargs)

    dx = d_roi.x - shift_x
    dy = d_roi.y - shift_y

    return dx, dy, metrics, corrmap

def subpixel_ciratefi(sx, sy, dx, dy, s_img, d_img, search_size=251, template_size=51, **kwargs):
    """
    Uses a pattern-matcher on subsets of two images determined from the passed-in keypoints and optional sizes to
    compute an x and y offset from the search keypoint to the template keypoint and an associated strength.

    Parameters
    ----------
    sx : numeric
         The x position of the center of the template to be matched to
    sy : numeric
         The y position of the center of the template to be matched to
    dx : numeric
         The x position of the center of the search to be matched from
    dy : numeric
         The y position of the center of the search to be matched to
    s_img : object
            A plio geodata object from which the template is extracted
    d_img : object
            A plio geodata object from which the search is extracted
    search_size : int
                  An odd integer for the size of the search image
    template_size : int
                    A odd integer for the size of the template that is iterated
                    over the search images

    Returns
    -------
    x_offset : float
               Shift in the x-dimension

    y_offset : float
               Shift in the y-dimension

    strength : float
               Strength of the correspondence in the range [-1, 1]
    """
    t_roi = roi.Roi(d_img, dx, dy,
                              size_x=template_size, size_y=template_size)
    s_roi = roi.Roi(s_img, sx, sy,
                                size_x=search_size, size_y=search_size)
    template = t_roi.clip()
    search = s_roi.clip()

    if template is None or search is None:
        return None, None, None

    x_offset, y_offset, strength = ciratefi.ciratefi(template, search, **kwargs)
    dx += (x_offset + t_roi.axr)
    dy += (y_offset + t_roi.ayr)
    return dx, dy, strength

def iterative_phase(sx, sy, dx, dy, s_img, d_img, size=(251, 251), reduction=11, convergence_threshold=1.0, max_dist=50, **kwargs):
    """
    Iteratively apply a subpixel phase matcher to source (s_img) and destination (d_img)
    images. The size parameter is used to set the initial search space. The algorithm
    is recursively applied to reduce the total search space by reduction until the convergence criteria
    are met. Convergence is defined as the point at which the computed shifts (x_shift,y_shift) are
    less than the convergence_threshold. In instances where the size is reducted to 1 pixel the
    algorithm terminates and returns None.

    Parameters
    ----------
    sx : numeric
         The x position of the center of the template to be matched to
    sy : numeric
         The y position of the center of the template to be matched to
    dx : numeric
         The x position of the center of the search to be matched from
    dy : numeric
         The y position of the center of the search to be matched to
    s_img : object
            A plio geodata object from which the template is extracted
    d_img : object
            A plio geodata object from which the search is extracted
    size : tuple
           Size of the template in the form (x,y)
    reduction : int
                With each recursive call to this func, the size is reduced by this amount
    convergence_threshold : float
                            The value under which the result can shift in the x and y directions to force a break

    Returns
    -------
    dx : float
         The new x value for the match in the destination (d) image
    dy : float
         The new y value for the match in the destination (d) image
    metrics : tuple
              A tuple of metrics. In the case of the phase matcher this are difference
              and RMSE in the phase dimension.

    See Also
    --------
    subpixel_phase : the function that applies a single iteration of the phase matcher
    """

    # get initial destination location
    dsample = dx
    dline = dy
    
    while True:
        try:
            shifted_dx, shifted_dy, metrics = subpixel_phase(sx, sy, dx, dy, s_img, d_img, image_size=size, **kwargs)
        except:
            return None, None, None
<<<<<<< HEAD
        # Apply the shift to d_search and compute the new correspondence location
        dx += shift_x  # The implementation already applies the dxr, dyr shifts
        dy += shift_y
=======


        # Compute the amount of move the matcher introduced
        delta_dx = abs(shifted_dx - dx)
        delta_dy = abs(shifted_dy - dy)
        dx = shifted_dx
        dy = shifted_dy

>>>>>>> 76a91a76
        # Break if the solution has converged
        size = (size[0] - reduction, size[1] - reduction)
        dist = np.linalg.norm([dsample-dx, dline-dy])

        if min(size) < 1:
            return None, None, None
        if delta_dx <= convergence_threshold and\
           delta_dy<= convergence_threshold and\
           abs(dist) <= max_dist:
           break
        
    return dx, dy, metrics

def subpixel_register_measure(measureid, iterative_phase_kwargs={}, subpixel_template_kwargs={},
                            cost_func=lambda x,y: 1/x**2 * y, threshold=0.005):

    session = Session()

    # Setup the measure that is going to be matched
    destination = session.query(Measures).filter(Measures.id == measureid).one()
    destinationid = destination.imageid
    res = session.query(Images).filter(Images.id == destinationid).one()
    destination_node = NetworkNode(node_id=destinationid, image_path=res.path)

    # Get the point id and set up the reference measure
    pointid = destination.pointid
    source = session.query(Measures).filter(Measures.pointid==pointid).order_by(Measures.id).first()
    sourceid = source.imageid
    res = session.query(Images).filter(Images.id == sourceid).one()
    source_node = NetworkNode(node_id=sourceid, image_path=res.path)

    new_template_x, new_template_y, template_metric, _ = subpixel_template(source.sample,
                                                            source.line,
                                                            destination.sample,
                                                            destination.line,
                                                            source_node.geodata,
                                                            destination_node.geodata,
                                                            **subpixel_template_kwargs)
    if new_template_x == Nonee:
        destination.ignore = True # Unable to template match
        return

    new_phase_x, new_phase_y, phase_metrics = iterative_phase(source.sample,
                                                                source.line,
                                                                new_template_x,
                                                                new_template_y,
                                                                source_node.geodata,
                                                                destination_node.geodata,
                                                                **iterative_phase_kwargs)
    if new_phase_x == None:
        destination.ignore = True # Unable to phase match
        return

    dist = np.linalg.norm([new_phase_x-new_template_x, new_phase_y-new_template_y])
    cost = cost_func(dist, template_metric)

    if cost <= threshold:
        destination.ignore = True # Threshold criteria not met
        return

    # Update the measure
    if new_template_x:
        destination.sample = new_template_x
        destination.line = new_template_y
        destination.weight = cost

    # In case this is a second run, set the ignore to False if this
    # measures passed. Also, set the source measure back to ignore=False
    destination.ignore = False
    source.ignore = False

    session.commit()
    session.close()


def subpixel_register_point(pointid, iterative_phase_kwargs={}, subpixel_template_kwargs={},
                            cost_func=lambda x,y: 1/x**2 * y, threshold=0.005):

    """
    Given some point, subpixel register all of the measures in the point to the
    first measure.

    Parameters
    ----------
    pointid : int
              The identifier of the point in the DB

    iterative_phase_kwargs : dict
                             Any keyword arguments passed to the phase matcher

    subpixel_template_kwargs : dict
                               Ay keyword arguments passed to the template matcher

    cost : func
           A generic cost function accepting two arguments (x,y), where x is the
           distance that a point has shifted from the original, sensor identified
           intersection, and y is the correlation coefficient coming out of the
           template matcher.

    threshold : numeric
                measures with a cost <= the threshold are marked as ignore=True in
                the database.
    """
    session = Session()
    measures = session.query(Measures).filter(Measures.pointid == pointid).order_by(Measures.id).all()
    source = measures[0]

    sourceid = source.imageid
    res = session.query(Images).filter(Images.id == sourceid).one()
    source_node = NetworkNode(node_id=sourceid, image_path=res.path)

    for measure in measures[1:]:
        cost = None
        destinationid = measure.imageid

        res = session.query(Images).filter(Images.id == destinationid).one()
        destination_node = NetworkNode(node_id=destinationid, image_path=res.path)

<<<<<<< HEAD
        new_x, new_y, template_metric, _ = geom_match(source_node.geodata, destination_node.geodata,
                                                      source_node.sample, source_node.line,
                                                      template_kwargs=subpixel_template_kwargs,
                                                      phase_kwargs=sub_pixel_phase_kwargs, phase=True)

        if new_x == None:
            measure.ignore = True # Unable to phase match
            continue

        dist = np.linalg.norm([desination_node.sample-new_x, destination_node.line-new_y])
=======
        new_template_x, new_template_y, template_metric, _ = subpixel_template(source.sample,
                                                                source.line,
                                                                measure.sample,
                                                                measure.line,
                                                                source_node.geodata,
                                                                destination_node.geodata,
                                                                **subpixel_template_kwargs)
        if new_template_x == None:
            measure.ignore = True # Unable to template match
            continue

        new_phase_x, new_phase_y, phase_metrics = iterative_phase(source.sample,
                                                                source.line,
                                                                new_template_x,
                                                                new_template_y,
                                                                source_node.geodata,
                                                                destination_node.geodata,
                                                                **iterative_phase_kwargs)
        if new_phase_x == None:
            measure.ignore = True # Unable to phase match
            continue

        dist = np.linalg.norm([new_template_x-new_phase_x, new_template_y-new_phase_y])
>>>>>>> 76a91a76
        cost = cost_func(dist, template_metric)

        if cost <= threshold:
            measure.ignore = True # Threshold criteria not met
            continue

        # Update the measure
        if new_template_x:
            measure.sample = new_x
            measure.line = new_y
            measure.weight = cost

        # In case this is a second run, set the ignore to False if this
        # measures passed. Also, set the source measure back to ignore=False
        measure.ignore = False
        source.ignore = False

    session.commit()
    session.close()

def subpixel_register_points(iterative_phase_kwargs={'size': 251},
                             subpixel_template_kwargs={'image_size':(251,251)},
                             cost_kwargs={},
                             threshold=0.005):
    """
    Serial subpixel registration of all of the points in a given DB table.

    Parameters
    ----------
    pointid : int
              The identifier of the point in the DB

    iterative_phase_kwargs : dict
                             Any keyword arguments passed to the phase matcher

    subpixel_template_kwargs : dict
                               Ay keyword arguments passed to the template matcher

    cost : func
           A generic cost function accepting two arguments (x,y), where x is the
           distance that a point has shifted from the original, sensor identified
           intersection, and y is the correlation coefficient coming out of the
           template matcher.

    threshold : numeric
                measures with a cost <= the threshold are marked as ignore=True in
                the database.
    """
    session = Session()
    pointids = [point.id for point in session.query(Points)]
    session.close()
    for pointid in pointids:
        subpixel_register_point(pointid,
                                iterative_phase_kwargs=iterative_phase_kwargs,
                                subpixel_template_kwargs=subpixel_template_kwargs,
                                **cost_kwargs)

def cluster_subpixel_register_points(iterative_phase_kwargs={'size': 251},
                                     subpixel_template_kwargs={'image_size':(251,251)},
                                     cost_kwargs={},
                                     threshold=0.005,
                                     filters={},
                                     walltime='00:10:00',
                                     chunksize=1000,
                                     exclude=None):
    """
    Distributed subpixel registration of all of the points in a given DB table.


    Parameters
    ----------
    pointid : int
              The identifier of the point in the DB

    iterative_phase_kwargs : dict
                             Any keyword arguments passed to the phase matcher

    subpixel_template_kwargs : dict
                               Ay keyword arguments passed to the template matcher

    cost : func
           A generic cost function accepting two arguments (x,y), where x is the
           distance that a point has shifted from the original, sensor identified
           intersection, and y is the correlation coefficient coming out of the
           template matcher.

    threshold : numeric
                measures with a cost <= the threshold are marked as ignore=True in
                the database.
    filters : dict
              with keys equal to attributes of the Points mapping and values
              equal to some criteria.
    exclude : str
              string containing the name(s) of any slurm nodes to exclude when
              completing a cluster job. (e.g.: 'gpu1' or 'gpu1,neb12')
    """
    # Setup the redis queue
    rqueue = StrictRedis(host=config['redis']['host'],
                        port=config['redis']['port'],
                        db=0)

    # Push the job messages onto the queue
    queuename = config['redis']['processing_queue']

    session = Session()
    query = session.query(Points)
    for attr, value in filters.items():
        query = query.filter(getattr(Points, attr)==value)
    res = query.all()
    for i, point in enumerate(res):
        msg = {'id' : point.id,
               'iterative_phase_kwargs' : iterative_phase_kwargs,
               'subpixel_template_kwargs' : subpixel_template_kwargs,
               'threshold':threshold,
               'cost_kwargs': cost_kwargs,
               'walltime' : walltime}
        rqueue.rpush(queuename, json.dumps(msg, cls=JsonEncoder))
    session.close()

    job_counter = i + 1

    # Submit the jobs
    submitter = Slurm('acn_subpixel',
                 job_name='subpixel_register_points',
                 mem_per_cpu=config['cluster']['processing_memory'],
                 time=walltime,
                 partition=config['cluster']['queue'],
                 output=config['cluster']['cluster_log_dir']+f'/autocnet.subpixel_register-%j')
    submitter.submit(array='1-{}'.format(job_counter), chunksize=chunksize, exclude=exclude)
    return job_counter

def cluster_subpixel_register_measures(iterative_phase_kwargs={'size': 251},
                                     subpixel_template_kwargs={'image_size':(251,251)},
                                     cost_kwargs={},
                                     threshold=0.005,
                                     filters={},
                                     walltime='00:10:00',
                                     chunksize=1000,
                                     exclude=None):
    # Setup the redis queue
    rqueue = StrictRedis(host=config['redis']['host'],
                        port=config['redis']['port'],
                        db=0)

    # Push the job messages onto the queue
    queuename = config['redis']['processing_queue']

    session = Session()
    query = session.query(Measures)
    for attr, value in filters.items():
        query = query.filter(getattr(Measures, attr)==value)
    res = query.all()
    for i, measure in enumerate(res):
        msg = {'id' : measure.id,
               'iterative_phase_kwargs' : iterative_phase_kwargs,
               'subpixel_template_kwargs' : subpixel_template_kwargs,
               'threshold':threshold,
               'cost_kwargs': cost_kwargs,
               'walltime' : walltime}
        rqueue.rpush(queuename, json.dumps(msg, cls=JsonEncoder))
    session.close()

    job_counter = i + 1

    # Submit the jobs
    submitter = Slurm('acn_subpixel_measure',
                 job_name='subpixel_register_measure',
                 mem_per_cpu=config['cluster']['processing_memory'],
                 time=walltime,
                 partition=config['cluster']['queue'],
                 output=config['cluster']['cluster_log_dir']+f'/autocnet.subpixel_register-%j')
    submitter.submit(array='1-{}'.format(job_counter), chunksize=chunksize, exclude=exclude)
    return job_counter<|MERGE_RESOLUTION|>--- conflicted
+++ resolved
@@ -167,14 +167,8 @@
     strength : tuple
                With the RMSE error and absolute difference in phase
     """
-<<<<<<< HEAD
-    if not template.shape == search.shape:
-        raise ValueError('Both the template and search images must be the same shape.')
-    (y_shift, x_shift), error, diffphase = register_translation(search, template, **kwargs)
-    return x_shift, y_shift, (error, diffphase)
-=======
     image_size = check_image_size(image_size)
-    
+
     s_roi = roi.Roi(s_img, sx, sy, size_x=image_size[0], size_y=image_size[1])
     d_roi = roi.Roi(d_img, dx, dy, size_x=image_size[0], size_y=image_size[1])
 
@@ -187,7 +181,7 @@
         d_size = d_template.shape
         updated_size_x = int(min(s_size[1], d_size[1]))
         updated_size_y = int(min(s_size[0], d_size[0]))
-        
+
         # Have to subtract 1 from even entries or else the round up that
         # occurs when the size is split over the midpoint causes the
         # size to be too large by 1.
@@ -209,13 +203,12 @@
 
         if (s_image is None) or (d_template is None):
             return None, None, None
-    
+
     (shift_y, shift_x), error, diffphase = register_translation(s_image, d_template, **kwargs)
     dx = d_roi.x - shift_x
     dy = d_roi.y - shift_y
 
     return dx, dy, (error, diffphase)
->>>>>>> 76a91a76
 
 def subpixel_template(sx, sy, dx, dy,
                       s_img, d_img,
@@ -390,18 +383,12 @@
     # get initial destination location
     dsample = dx
     dline = dy
-    
+
     while True:
         try:
             shifted_dx, shifted_dy, metrics = subpixel_phase(sx, sy, dx, dy, s_img, d_img, image_size=size, **kwargs)
         except:
             return None, None, None
-<<<<<<< HEAD
-        # Apply the shift to d_search and compute the new correspondence location
-        dx += shift_x  # The implementation already applies the dxr, dyr shifts
-        dy += shift_y
-=======
-
 
         # Compute the amount of move the matcher introduced
         delta_dx = abs(shifted_dx - dx)
@@ -409,7 +396,6 @@
         dx = shifted_dx
         dy = shifted_dy
 
->>>>>>> 76a91a76
         # Break if the solution has converged
         size = (size[0] - reduction, size[1] - reduction)
         dist = np.linalg.norm([dsample-dx, dline-dy])
@@ -420,7 +406,7 @@
            delta_dy<= convergence_threshold and\
            abs(dist) <= max_dist:
            break
-        
+
     return dx, dy, metrics
 
 def subpixel_register_measure(measureid, iterative_phase_kwargs={}, subpixel_template_kwargs={},
@@ -528,7 +514,6 @@
         res = session.query(Images).filter(Images.id == destinationid).one()
         destination_node = NetworkNode(node_id=destinationid, image_path=res.path)
 
-<<<<<<< HEAD
         new_x, new_y, template_metric, _ = geom_match(source_node.geodata, destination_node.geodata,
                                                       source_node.sample, source_node.line,
                                                       template_kwargs=subpixel_template_kwargs,
@@ -539,31 +524,6 @@
             continue
 
         dist = np.linalg.norm([desination_node.sample-new_x, destination_node.line-new_y])
-=======
-        new_template_x, new_template_y, template_metric, _ = subpixel_template(source.sample,
-                                                                source.line,
-                                                                measure.sample,
-                                                                measure.line,
-                                                                source_node.geodata,
-                                                                destination_node.geodata,
-                                                                **subpixel_template_kwargs)
-        if new_template_x == None:
-            measure.ignore = True # Unable to template match
-            continue
-
-        new_phase_x, new_phase_y, phase_metrics = iterative_phase(source.sample,
-                                                                source.line,
-                                                                new_template_x,
-                                                                new_template_y,
-                                                                source_node.geodata,
-                                                                destination_node.geodata,
-                                                                **iterative_phase_kwargs)
-        if new_phase_x == None:
-            measure.ignore = True # Unable to phase match
-            continue
-
-        dist = np.linalg.norm([new_template_x-new_phase_x, new_template_y-new_phase_y])
->>>>>>> 76a91a76
         cost = cost_func(dist, template_metric)
 
         if cost <= threshold:
