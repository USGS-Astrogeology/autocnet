--- conflicted
+++ resolved
@@ -70,11 +70,7 @@
                 # The distances from the unique points are identical
                 mask[counter: counter + group_size] = False
                 counter += group_size
-<<<<<<< HEAD
-            elif unique[1] / unique[0] < ratio:
-=======
             elif unique[0] / unique[1] < ratio:
->>>>>>> 5df0a1c8
                 # The ratio test passes
                 mask[counter] = True
                 mask[counter + 1:counter + group_size] = False
