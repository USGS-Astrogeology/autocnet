import pandas as pd
from autocnet.matcher.feature import FlannMatcher

def match(self, k=2, **kwargs):
    """
    Given two sets of descriptors, utilize a FLANN (Approximate Nearest
    Neighbor KDTree) matcher to find the k nearest matches.  Nearness is
    the euclidean distance between descriptors.

    The matches are then added as an attribute to the edge object.

    Parameters
    ----------
    k : int
	The number of neighbors to find
    """

    def _add_matches(matches):
        """
        Given a dataframe of matches, either append to an existing
        matches edge attribute or initially populate said attribute.

        Parameters
        ----------
        matches : dataframe
                  A dataframe of matches
        """
        if self.matches is None:
            self.matches = matches
        else:
            df = self.matches
            self.matches = df.append(matches,
                                     ignore_index=True,
                                     verify_integrity=True)

    def mono_matches(a, b, aidx=None, bidx=None):
        """
	    Apply the FLANN match_features

    	Parameters
    	----------
    	a : object
    	    A node object

    	b : object
    	    A node object

    	aidx : iterable
    		An index for the descriptors to subset

    	bidx : iterable
    		An index for the descriptors to subset
    	"""
    	# Subset if requested
        if aidx is not None:
            ad = a.descriptors[aidx]
        else:
            ad = a.descriptors

        if bidx is not None:
            bd = b.descriptors[bidx]
        else:
            bd = b.descriptors

        # Load, train, and match
        fl.add(ad, a['node_id'], index=aidx)
        fl.train()
        matches = fl.query(bd, b['node_id'], k, index=bidx)
        _add_matches(matches)
        fl.clear()

    # TODO: This should be converted to a decorator on the class
    # TODO: This entire method should never have access to the class
    self.masks = pd.DataFrame()

    fl = FlannMatcher()
    mono_matches(self.source, self.destination, **kwargs)
<<<<<<< HEAD

    # Since this matches bidirectionally
    if 'aidx' in kwargs.keys():
        if not 'bidx' in kwargs.keys():
            kwargs['bidx'] = None
        kwargs['aidx'], kwargs['bidx'] = kwargs['bidx'], kwargs['aidx']

    mono_matches(self.destination, self.source, **kwargs)
=======
    mono_matches(self.destination, self.source, **kwargs)

    self.matches.sort_values(by=['distance'])
>>>>>>> 64282b1b
<|MERGE_RESOLUTION|>--- conflicted
+++ resolved
@@ -75,7 +75,6 @@
 
     fl = FlannMatcher()
     mono_matches(self.source, self.destination, **kwargs)
-<<<<<<< HEAD
 
     # Since this matches bidirectionally
     if 'aidx' in kwargs.keys():
@@ -84,8 +83,5 @@
         kwargs['aidx'], kwargs['bidx'] = kwargs['bidx'], kwargs['aidx']
 
     mono_matches(self.destination, self.source, **kwargs)
-=======
-    mono_matches(self.destination, self.source, **kwargs)
 
-    self.matches.sort_values(by=['distance'])
->>>>>>> 64282b1b
+    self.matches.sort_values(by=['distance'])