from shapely.geometry import MultiPoint
from plio.io.io_gdal import GeoDataset
import numpy as np
import matplotlib.pyplot as plt

import ctypes
import enum
import glob
import json
import os
import os.path
from ctypes.util import find_library

import pandas as pd
import scipy
from sqlalchemy import (Boolean, Column, Float, ForeignKey, Integer,
                        LargeBinary, String, UniqueConstraint, create_engine,
                        event, orm, pool)
from sqlalchemy.ext.declarative import declarative_base

import geopandas as gpd
import plio
import pvl
import pyproj
import pysis
import cv2

from gdal import ogr

import geoalchemy2
from geoalchemy2 import Geometry, WKTElement
from geoalchemy2.shape import to_shape
from geoalchemy2 import functions

from knoten import csm

from plio.io.io_controlnetwork import from_isis, to_isis

from shapely import wkt
from shapely.geometry.multipolygon import MultiPolygon
from shapely.geometry import Point

from plurmy import Slurm

import autocnet.spatial.project as pj
from autocnet.io.db.model import Images, Points, Measures, JsonEncoder
from autocnet.cg.cg import distribute_points_in_geom, xy_in_polygon
from autocnet.io.db.connection import new_connection
from autocnet.transformation.spatial import reproject, oc2og
from autocnet.matcher.cpu_extractor import extract_most_interesting
from autocnet.transformation import roi
from autocnet.matcher.subpixel import geom_match
from autocnet.utils.utils import bytescale

import warnings

def generate_ground_points(Session, ground_mosaic, nspts_func=lambda x: int(round(x,1)*1), ewpts_func=lambda x: int(round(x,1)*4), size=(100,100)):
    """

    Parameters
    ----------
    ground_db_config : dict
                       In the form: {'username':'somename',
                                     'password':'somepassword',
                                     'host':'somehost',
                                     'pgbouncer_port':6543,
                                     'name':'somename'}
    nspts_func       : func
                       describes distribution of points along the north-south
                       edge of an overlap.

    ewpts_func       : func
                       describes distribution of points along the east-west
                       edge of an overlap.

    size             : tuple of int
                       (size_x, size_y) maximum distances on either access point
                       can move when attempting to find an interesting feature.
    """

    if isinstance(ground_mosaic, str):
        ground_mosaic = GeoDataset(ground_mosaic)

    warnings.warn('This function is not well tested. No tests currently exist \
    in the test suite for this version of the function.')

    session = Session()
    fp_poly = wkt.loads(session.query(functions.ST_AsText(functions.ST_Union(Images.geom))).one()[0])
    session.close()

    coords = distribute_points_in_geom(fp_poly, nspts_func=nspts_func, ewpts_func=ewpts_func, method="new", Session=Session)
    coords = np.asarray(coords)

    old_coord_list = []
    coord_list = []
    lines = []
    samples = []
    newlines = []
    newsamples = []

    # throw out points not intersecting the ground reference images
    print('points to lay down: ', len(coords))
    for i, coord in enumerate(coords):
        # res = ground_session.execute(formated_sql)
        p = Point(*coord)
        print(f'point {i}')

        line, sample = pj.latlon_to_pixel(ground_mosaic, lon=p.x, lat=p.y)
        lat, lon = pj.pixel_to_latlon(ground_mosaic, sample=sample, line=line)
        op = Point(lon, lat)

        image = roi.Roi(ground_mosaic, sample, line, size_x=size[0], size_y=size[1])
        image_roi = image.clip(dtype="uint64")

        plt.imshow(image_roi)
        plt.show()

        interesting = extract_most_interesting(bytescale(image_roi),  extractor_parameters={'nfeatures':30, "edgeThreshold": 2})

        # kps are in the image space with upper left origin, so convert to
        # center origin and then convert back into full image space
        left_x, _, top_y, _ = image.image_extent
        newsample = left_x + interesting.x
        newline = top_y + interesting.y

        newlat, newlon = pj.pixel_to_latlon(ground_mosaic, sample=newsample, line=newline)
        p = Point(newlon, newlat)
        print(p)
        if not (xy_in_polygon(p.x, p.y, fp_poly)):
                print('Interesting point not in mosaic area, ignore')
                continue

        old_coord_list.append(op)
        lines.append(line)
        samples.append(sample)
        coord_list.append(p)
        newlines.append(newline)
        newsamples.append(newsample)


    # start building the cnet
    ground_cnet = pd.DataFrame()
    ground_cnet["path"] = [ground_mosaic.file_name]*len(coord_list)
    ground_cnet["pointid"] = list(range(len(coord_list)))
    ground_cnet["original point"] = old_coord_list
    ground_cnet["point"] = coord_list
    ground_cnet['original_line'] = lines
    ground_cnet['original_sample'] = samples
    ground_cnet['line'] = newlines
    ground_cnet['sample'] = newsamples
    ground_cnet = gpd.GeoDataFrame(ground_cnet, geometry='point')
    return ground_cnet, fp_poly, coord_list


def propagate_point(Session,
                    config,
                    dem,
                    lon,
                    lat,
                    pointid,
                    paths,
                    lines,
                    samples,
                    size_x=40,
                    size_y=40,
                    find_common_feature_kwargs = {},
                    template_kwargs={'image_size': (39, 39), 'template_size': (21, 21)},
                    verbose=False,
                    cost=lambda x, y: y == np.max(x) and np.max(x) >= .7):
    """
    Conditionally propagate a point into a stack of images. The point and all corresponding measures
    are matched against database network (to which you are propagating), best result(s) is(are) kept.

    Parameters
    ----------
    Session   : sqlalchemy.sessionmaker
                session maker associated with the database you want to propagate to

    config    : dict
                configuation file associated with database you want to propagate to
                In the form: {'username':'somename',
                              'password':'somepassword',
                              'host':'somehost',
                              'pgbouncer_port':6543,
                              'name':'somename'}

    dem       : plio.io.io_gdal.GeoDataset
                digital elevation model of target body

    lon       : np.float
                longitude of point you want to project

    lat       : np.float
                planetocentric latitude of point you want to project

    pointid   : int
                clerical input used to trace point from generate_ground_points output

    paths     : list of str
                absolute paths pointing to the image(s) from which you want to try porpagating the point

    lines     : list of np.float
                apriori line(s) corresponding to point projected in 'paths' image(s)

    samples   : list of np.float
                apriori sample(s) corresponding to point projected in 'paths' image(s)

    size_x    : int
                half width of GeoDataset that is cut from full image and affinely transfromed in geom_match;
                must be larger than 1/2 template_kwargs 'image_size'

    size_y    : int
                half height of GeoDataset that is cut from full image and affinely transfromed in geom_match;
                must be larger than 1/2 template_kwargs 'image_size'

    template_kwargs : dict
                      kwargs passed through to control matcher.subpixel_template()

    verbose   : boolean
                If True, this will print out the results of each propagation, including prints of the
                matcher areas and their correlation map.

    cost      : anonymous function
                determines to which image(s) the point should be propagated. x corresponds to a list
                of all match correlation metrics, while y corresponds to each indiviudal element
                of the x array.
                Example:
                cost = lambda x,y: y == np.max(x) will get you one result corresponding to the image that
                has the maximum correlation with the source image
                cost = lambda x,y: y > 0.6 will propagate the point to all images whose correlation
                result is greater than 0.6


    Returns
    -------
    new_measures : pd.DataFrame
                   Dataframe containing pointid, imageid, image serial number, line, sample, and ground location (both latlon
                   and cartesian) of successfully propagated points

    """
    session = Session()
    engine = session.get_bind()
    string = f"select * from images where ST_Intersects(geom, ST_SetSRID(ST_Point({lon}, {lat}), {config['spatial']['latitudinal_srid']}))"
    images = pd.read_sql(string, engine)
    session.close()

    image_measures = pd.DataFrame(zip(paths, lines, samples), columns=["path", "line", "sample"])
    measure = image_measures.iloc[0]

    p = Point(lon, lat)
    new_measures = []

    # list of matching results in the format:
    # [measure_index, x_offset, y_offset, offset_magnitude]
    match_results = []
    g = None
    # lazily iterate for now
    for k,m in image_measures.iterrows():
        base_image = GeoDataset(m["path"])

        sx, sy = m["sample"], m["line"]

        for i,image in images.iterrows():
            dest_image = GeoDataset(image["path"])

            if os.path.basename(m['path']) == os.path.basename(image['path']):
                continue

            try:
<<<<<<< HEAD
                x, y, bx, by, dist, metrics, corrmap = geom_match(base_image, dest_image, sx, sy, \
=======
                print(f'prop point: base_image: {base_image}')
                print(f'prop point: dest_image: {dest_image}')
                print(f'prop point: (sx, sy): ({sx}, {sy})')
                x,y, dist, metrics, corrmap = geom_match(base_image, dest_image, sx, sy, \
>>>>>>> f7a63004
                        size_x=size_x, size_y=size_y, \
                        find_common_feature_kwargs = find_common_feature_kwargs,
                        template_kwargs=template_kwargs, \
                        verbose=verbose)

                if find_common_feature_kwargs:
                    lat, lon = pj.pixel_to_latlon(base_image.file_name, sample=bx, line=by)
                    p = Point(lon, lat)

                print("metrics", metrics)
            except Exception as e:
                print("Failed in loop: ", e)
                match_results.append(e)
                continue

            match_results.append([k, x, y,
                                 metrics, dist, corrmap, m["path"], image["path"],
                                 image['id'], image['serial'], p, g])

    # get best offsets
    match_results = np.asarray([res for res in match_results if isinstance(res, list) and all(r is not None for r in res)])
    if match_results.shape[0] == 0:
        print("found no matches")
        # no matches
        return new_measures

    # column index 3 is the metric returned by the geom matcher
    best_results = np.asarray([match for match in match_results if cost(match_results[:,3], match[3])])
    print(best_results)
    if best_results.shape[0] == 0:
        print("cost too low")
        # no matches satisfying cost
        return new_measures

    if verbose:
        print("match_results final length: ", len(match_results))
        print("best_results length: ", len(best_results))
        print("Full results: ", best_results)
        print("Winning CORRs: ", best_results[:,3], "Themis Pixel shifts: ", best_results[:,4])
        print("Themis Images: ", best_results[:,6], "CTX images:", best_results[:,7])
        print("Themis Sample: ", sx, "CTX Samples: ", best_results[:,1])
        print("Themis Line: ", sy, "CTX Lines: ", best_results[:,2])
        print('\n')

    # if the single best results metric (returned by geom_matcher) is None
    if len(best_results[:,3])==1 and best_results[:,3][0] is None:
        return new_measures

    if find_common_feature_kwargs:
      p = best_results[0][10]
      lon, lat = p.x, p.y

    px, py = dem.latlon_to_pixel(lat, lon)
    height = dem.read_array(1, [px, py, 1, 1])[0][0]

    semi_major = config['spatial']['semimajor_rad']
    semi_minor = config['spatial']['semiminor_rad']

    # The CSM conversion makes the LLA/ECEF conversion explicit
    # reprojection takes ographic lat
    lon_og, lat_og = oc2og(lon, lat, semi_major, semi_minor)
    x, y, z = reproject([lon_og, lat_og, height],
                         semi_major, semi_minor,
                         'latlon', 'geocent')

    for row in best_results:
        sample = row[1]
        line = row[2]

        new_measures.append({
            'pointid' : pointid,
            'imageid' : row[8],
            'serial' : row[9],
            'path': row[7],
            'line' : line,
            'sample' : sample,
            'point' : p,
            'point_ecef' : point(x,y,z)
            })

    return new_measures

def propagate_control_network(Session,
        config,
        dem,
        base_cnet,
        size_x=40,
        size_y=40,
        find_common_feature_kwargs={},
        template_kwargs={'image_size': (39,39), 'template_size': (21,21)},
        verbose=False,
        cost=lambda x,y: y == np.max(x)):
    """
    Loops over a base control network's measure information (line, sample, image path) and uses image matching
    algorithms (autocnet.matcher.subpixel.geom_match) to find the corresponding line(s)/sample(s) in database images.


    Parameters
    ----------
    Session   : sqlalchemy.sessionmaker
                session maker associated with the database containing the images you want to propagate to

    config    : dict
                configuation file associated with database containing the images you want to propagate to
                In the form: {'username':'somename',
                              'password':'somepassword',
                              'host':'somehost',
                              'pgbouncer_port':6543,
                              'name':'somename'}

    dem       : plio.io.io_gdal.GeoDataset
                Digital elevation model of target body

    base_cnet : pd.DataFrame
                Dataframe representing the points you want to propagate. Must contain 'line', 'sample' location of
                the measure and the 'path' to the corresponding image

    verbose   : boolean
                Increase the level of print outs/plots recieved during propagation

    cost      : anonymous function
                determines to which image(s) the point should be propagated. x corresponds to a list
                of all match correlation metrics, while y corresponds to each indiviudal element
                of the x array.
                Example:
                cost = lambda x,y: y == np.max(x) will get you one result corresponding to the image that
                has the maximum correlation with the source image
                cost = lambda x,y: y > 0.6 will propegate the point to all images whose correlation
                result is greater than 0.6


    Returns
    -------
    ground   : pd.DataFrame
               Dataframe containing pointid, imageid, image serial number, line, sample, and ground location (both latlon
               and cartesian) of successfully propagated points

    """
    warnings.warn('This function is not well tested. No tests currently exist \
    in the test suite for this version of the function.')

    groups = base_cnet.groupby('pointid').groups

    # append CNET info into structured Python list
    constrained_net = []

    # easily parrallelized on the cpoint level, dummy serial for now
    for cpoint, indices in groups.items():
        measures = base_cnet.loc[indices]
        measure = measures.iloc[0]

        p = measure.point

        # get image in the destination that overlap
        lon, lat = measures["point"].iloc[0].xy
        try:
            gp_measures = propagate_point(Session,
                                          config,
                                          dem,
                                          lon[0],
                                          lat[0],
                                          cpoint,
                                          measures["path"],
                                          measures["line"],
                                          measures["sample"],
                                          size_x,
                                          size_y,
                                          find_common_feature_kwargs=find_common_feature_kwargs,
                                          template_kwargs=template_kwargs,
                                          verbose=verbose,
                                          cost=cost)
        except Exception as e:
            print(e)
            continue
        # do not append if propagate_point is unable to find result
        if len(gp_measures) == 0:
            print("empty cnet")
            continue
        constrained_net.extend(gp_measures)

    print(constrained_net)
    ground = gpd.GeoDataFrame.from_dict(constrained_net).set_geometry('point')
    groundpoints = ground.groupby('pointid').groups

    points = []

    # conditionally upload a new point to DB or updated existing point with new measures
    lat_srid = config['spatial']['latitudinal_srid']
    session = Session()
    for p,indices in groundpoints.items():
        point = ground.loc[indices].iloc[0]
        # if point already exists in DB
        lon = point.point.x
        lat = point.point.y
        res = session.query(Points).filter(functions.ST_Intersects(Points.geom, functions.ST_Buffer(functions.ST_SetSRID(functions.ST_Point(lon,lat), lat_srid), 10e-10))).all()

        if len(res) > 1:
            warnings.warn(f"There is more than one point at lon: {lon}, lat: {lat}")

        elif len(res) == 1:
            for i in indices:
                row = ground.loc[i]
                pid = res[0].id
                meas = session.query(Measures.serial).filter(Measures.pointid == pid).all()
                serialnumbers = [m[0] for m in meas]

                if row['serial'] in serialnumbers:
                    continue

                points.append(Measures(pointid = pid,
                                       line=float(row['line']),
                                       sample = float(row['sample']),
                                       aprioriline = float(row['line']),
                                       apriorisample = float(row['sample']),
                                       imageid = int(row['imageid']),
                                       serial = row['serial'],
                                       measuretype=3))
        else:
            p = Points()
            p.pointtype = 3
            p.apriori = point['point_ecef']
            p.adjusted = point['point_ecef']
            for i in indices:
                row = ground.loc[i]
                p.measures.append(Measures(line=float(row['line']),
                                           sample = float(row['sample']),
                                           aprioriline = float(row['line']),
                                           apriorisample = float(row['sample']),
                                           imageid = int(row['imageid']),
                                           serial = row['serial'],
                                           measuretype=3))
            points.append(p)

    session.add_all(points)
    session.commit()
    session.close()

    return ground

<|MERGE_RESOLUTION|>--- conflicted
+++ resolved
@@ -267,14 +267,7 @@
                 continue
 
             try:
-<<<<<<< HEAD
                 x, y, bx, by, dist, metrics, corrmap = geom_match(base_image, dest_image, sx, sy, \
-=======
-                print(f'prop point: base_image: {base_image}')
-                print(f'prop point: dest_image: {dest_image}')
-                print(f'prop point: (sx, sy): ({sx}, {sy})')
-                x,y, dist, metrics, corrmap = geom_match(base_image, dest_image, sx, sy, \
->>>>>>> f7a63004
                         size_x=size_x, size_y=size_y, \
                         find_common_feature_kwargs = find_common_feature_kwargs,
                         template_kwargs=template_kwargs, \
