--- conflicted
+++ resolved
@@ -108,49 +108,36 @@
     fp_poly_bounds = list(fp_poly.bounds)
 
     # just hard code queries to the mars database as it exists for now
-    ground_image_query = f'select * from themisdayir where ST_INTERSECTS(geom, ST_MakeEnvelope({fp_poly_bounds[0]}, {fp_poly_bounds[1]}, {fp_poly_bounds[2]}, {fp_poly_bounds[3]}, {config["spatial"]["latitudinal_srid"]}))'
-    themis_images = gpd.GeoDataFrame.from_postgis(ground_image_query,
-<<<<<<< HEAD
-                                                   ground_engine, geom_col="geom")
-=======
-                                                  ground_engine, geom_col="geom")
-    spatial_index = themis_images.sindex
->>>>>>> a9928cb6
+    # ground_image_query = f'select * from themisdayir where ST_INTERSECTS(geom, ST_MakeEnvelope({fp_poly_bounds[0]}, {fp_poly_bounds[1]}, {fp_poly_bounds[2]}, {fp_poly_bounds[3]}, {config["spatial"]["latitudinal_srid"]}))'
+    # ground_geoms = gpd.GeoDataFrame.from_postgis(ground_image_query,
+    #                                               ground_engine, geom_col="geom")
 
     coords = distribute_points_in_geom(fp_poly, nspts_func=nspts_func, ewpts_func=ewpts_func)
     coords = np.asarray(coords)
 
-    # sql = """
-    # SELECT * FROM themisdayir as i WHERE ST_Contains(i.geom, ST_setsrid(ST_Point({}, {}), 949900))
-    # """
+    sql = """
+    SELECT * FROM themisdayir as i WHERE ST_Contains(i.geom, ST_setsrid(ST_Point({}, {}), 949900))
+    """
 
     records = []
     coord_list = []
 
     # throw out points not intersecting the ground reference images
     for i, coord in enumerate(coords):
-        # formated_sql = sql.format(coord[0], coord[1])
-
-        # res = ground_session.execute(formated_sql)
-        p = Point(*coord)
-        # possible_matches_index = list(spatial_index.intersection(coord))
-        #possible_matches = themis_images.iloc[possible_matches_index]
-        res = themis_images[themis_images.intersects(p)]
-
-        for k, record in res.iterrows():
-            record["pointid"] = i
+        formated_sql = sql.format(coord[0], coord[1])
+        res = ground_session.execute(formated_sql)
+        for record in res:
             records.append(record)
-            coord_list.append(p)
+            coord_list.append(Point(*coord))
 
     ground_session.close()
 
     # start building the cnet
-    ground_cnet = pd.DataFrame.from_records(records)
+    ground_cnet = pd.DataFrame(data = records, columns = ['index', 'path', 'geom', 'serial', 'name'])
     ground_cnet["point"] = coord_list
     ground_cnet['line'] = None
     ground_cnet['sample'] = None
     ground_cnet['resolution'] = None
-
     # generate lines and samples from ground points
     groups = ground_cnet.groupby('path')
     # group by images so campt can do multiple at a time
@@ -164,7 +151,7 @@
         resolutions = []
         for i, res in enumerate(point_list):
             if res[1].get('Error') is not None:
-                print('Bad intersection: ', res[1].get("Error"))
+                print('Bad intersection')
                 lines.append(None)
                 samples.append(None)
                 resolutions.append(None)
@@ -178,7 +165,7 @@
         ground_cnet.loc[index, 'resolution'] = resolutions
 
     ground_cnet = gpd.GeoDataFrame(ground_cnet, geometry='point')
-    return ground_cnet, ground_poly, coords
+    return ground_cnet
 
 
 def propagate_control_network(base_cnet):
@@ -189,8 +176,7 @@
     in the test suite for this version of the function.')
     dest_images = gpd.GeoDataFrame.from_postgis("select * from images", engine, geom_col="geom")
     spatial_index = dest_images.sindex
-    groups = base_cnet.groupby('pointid').groups
-
+    groups = base_cnet.groupby('index').groups
     # append to list if images, mostly used for working with the network in python
     # after this step, is this uncecceary outside of debugging? Maybe actually should return
     # more info of where everything was sourced in the original DataFrames?
@@ -207,7 +193,6 @@
         measure = measures.iloc[0]
 
         p = measure.point
-
         # get image in the destination that overlap
         matches = dest_images[dest_images.intersects(p)]
 
@@ -243,7 +228,7 @@
                 dx, dy = scaled_dest_sample, scaled_dest_line
                 try:
                     # not sure what the best parameters are here
-                    ret = iterative_phase(sx, sy, dx, dy, base_arr, dest_arr, size=25, reduction=1, max_dist=5, convergence_threshold=2)
+                    ret = iterative_phase(sx, sy, dx, dy, base_arr, dest_arr, size=10, reduction=1, max_dist=1, convergence_threshold=1)
                 except Exception as ex:
                     match_results.append(ex)
                     continue
@@ -262,9 +247,7 @@
             match_results = np.asarray([res for res in match_results if isinstance(res, list)])
             if match_results.shape[0] == 0:
                 # no matches
-                print("No Mathces")
                 continue
-
             match_results = match_results[np.argwhere(match_results[:,3] == match_results[:,3].min())][0][0]
 
             if match_results[3] > 2:
