--- conflicted
+++ resolved
@@ -17,8 +17,6 @@
 from autocnet.control import control
 
 
-<<<<<<< HEAD
-=======
 @pytest.fixture
 def controlnetwork_data():
     df = pd.DataFrame([[0, 0.0, 0.0, (0.0, 1.0), 0, 0.0, 0.0],
@@ -61,40 +59,11 @@
     df['match_idx'] = df['match_idx'].astype(object)
 
     return df
->>>>>>> 26c3df0d
 
 @pytest.fixture
 def candidategraph():
     edges = [(0,1), (0,2), (1,2)]
 
-<<<<<<< HEAD
-    matches = []
-    e = edges[0]
-    source_image = np.repeat(e[0], 8)
-    destin_image = np.repeat(e[1], 8)
-    data = np.vstack((source_image, [0,1,2,3,4,5,6,7], destin_image, [0,1,2,3,4,5,6,7])).T
-    matches_df = pd.DataFrame(data, columns=['source_image', 'source_idx', 'destination_image', 'destination_idx'])
-    matches.append(matches_df)
-
-    e = edges[1]
-    c1 = [0,1,2,3,4,5,8,9]
-    c2 = [0,1,2,3,4,5,8,9]
-    source_image = np.repeat(e[0], 8)
-    destin_image = np.repeat(e[1], 8)
-    data = np.vstack((source_image, c1, destin_image, c2)).T
-    matches_df = pd.DataFrame(data, columns=['source_image', 'source_idx', 'destination_image', 'destination_idx'])
-    matches.append(matches_df)
-
-    e = edges[2]
-    c1 = [0,1,2,3,4,5,8,9]
-    c2 = [0,1,2,3,4,5,6,7]
-    source_image = np.repeat(e[0], 8)
-    destin_image = np.repeat(e[1], 8)
-    data = np.vstack((source_image, c1, destin_image, c2)).T
-    matches_df = pd.DataFrame(data, columns=['source_image', 'source_idx', 'destination_image', 'destination_idx'])
-    matches.append(matches_df)
-
-=======
 
     match_indices = [([0,1,2,3,4,5,6,7], [0,1,2,3,4,5,6,7]),
                      ([0,1,2,3,4,5,8,9], [0,1,2,3,4,5,8,9]),
@@ -111,7 +80,6 @@
         matches_df = pd.DataFrame(data, columns=['source_image', 'source_idx', 'destination_image', 'destination_idx',
                                                  'source_x', 'source_y', 'destination_x', 'destination_y'])
         matches.append(matches_df)
->>>>>>> 26c3df0d
     # Mock in the candidate graph
     cg = MagicMock()
     cg.get_matches = MagicMock(return_value=matches)
@@ -119,56 +87,6 @@
     return cg
 
 @pytest.fixture()
-<<<<<<< HEAD
-def controlnetwork(candidategraph):
-    cn =  control.ControlNetwork()
-    cn.add_from_matches(candidategraph.get_matches())
-    return cn
-
-class TestControlMediator():
-
-    def test_fromcandidategraph(self, candidategraph):
-        cm = control.ControlMediator.from_candidategraph(candidategraph)
-        test_image_ids(cm._cn)
-        test_data_exists(cm._cn)
-
-
-
-
-# Test the Control Object Independent of any Candidate Graph
-def test_instantiate(candidategraph):
-    cn = control.ControlNetwork()
-    cn.add_from_matches(candidategraph.get_matches())
-    assert isinstance(cn.data, pd.DataFrame)
-
-def test_data_exists(controlnetwork):
-    pt_counts = controlnetwork.data.groupby('point_id').count()
-    # Ensure 6 points with 3 measures
-    assert len(pt_counts.query('image_index == 3').image_index) == 6
-
-    # Ensure 6 points with 2 measures
-    assert len(pt_counts.query('image_index == 2').image_index) == 6
-
-    # Ensure that the measure to point lookup is correct
-    assert len(controlnetwork.measure_to_point.keys()) == 30
-
-def test_add_measure(controlnetwork):
-    assert False
-
-def test_image_ids(controlnetwork):
-    iids = controlnetwork.get_image_ids()
-    truth = np.array([0., 1. , 2.])
-    np.testing.assert_array_equal(iids, truth)
-
-def test_find_measure_from_points(controlnetwork):
-    measures = controlnetwork.data.query('point_id == 3')
-    assert len(measures) == 3
-    np.testing.assert_array_equal(measures.image_index.unique(), np.array([0,1,2]))
-    assert len(measures.keypoint_index.unique()) == 1
-
-def test_find_controlpoint_from_measure(controlnetwork):
-    assert False
-=======
 def controlnetwork(controlnetwork_data):
     cn = control.ControlNetwork()
     cn.data = controlnetwork_data
@@ -219,5 +137,4 @@
     assert bad_controlnetwork.validate_points().iloc[1:].all()
 
 def test_potential_overlap(controlnetwork):
-    pass
->>>>>>> 26c3df0d
+    pass