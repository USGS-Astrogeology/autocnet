import networkx as nx
import numpy as np
import pandas as pd
import geopandas as gpd
from shapely.geometry import Point
<<<<<<< HEAD

from plio.io.io_controlnetwork import to_isis, write_filelist
from plio.io.isis_serial_number import generate_serial_number


"""
Which mthods must some object that handles matching expose?

-
"""

class ControlMediator(object):
    def __init__(self, candidategraph, controlnetwork):
        self._cg = candidategraph
        self._cn = controlnetwork

    @classmethod
    def from_candidategraph(cls, candidategraph, clean_keys=[]):
        mediator = cls(candidategraph, ControlNetwork())
        matches = candidategraph.get_matches(clean_keys=clean_keys)
        for match in matches:
            for idx, row in match.iterrows():
                edge = (row.source_image, row.destination_image)
                source_key = (row.source_image, row.source_idx)
                source_fields = row[['source_x', 'source_y']]
                destin_key = (row.destination_image, row.destination_idx)
                destin_fields = row[['destination_x', 'destination_y']]
                if mediator._cn.measure_to_point.get(source_key, None) is not None:
                    tempid = mediator._cn.measure_to_point[source_key]
                    mediator._cn.add_measure(destin_key, edge, row.name, destin_fields, point_id=tempid)
                elif mediator._cn.measure_to_point.get(destin_key, None) is not None:
                    tempid = mediator._cn.measure_to_point[destin_key]
                    mediator._cn.add_measure(source_key, edge, row.name,  source_fields, point_id=tempid)
                else:
                    mediator._cn.add_measure(source_key, edge, row.name,  source_fields)
                    mediator._cn.add_measure(destin_key, edge,row.name,  destin_fields)
                    mediator._cn._point_id += 1

        mediator._cn.data.index.name = 'measure_id'
        return mediator

    def identify_potential_overlaps(self, overlap=True):
        """
        Identify those points that could have additional measures

        Parameters
        ----------
        overlap : boolean
                  If True, apply an additional point in polygon check, where
                  the polygon is the footprint intersection between images and
                  the point is a keypoint projected into lat/lon space.  Note
                  that the projection can be inaccurate if the method used
                  estimates the transformation.

        Returns
        -------
        candidate_cliques : DataFrame
                            with the index as the point id (in the data attribute)
                            and the value as an iterable of image ids to search
                            for a new point.
        """


        fc = self._cg.compute_fully_connected_components()

        candidate_cliques = []
        geoms = []
        idx = []
        for i, p in self._cn.data.groupby('point_id'):
            # Which images are covered already.  This finds any connected cycles that
            #  a node is in (this can be more than one - an hourglass network for example)
            # Extract the fully connected subgraph for each covered image in order to
            #  identify which subgraph the measure is in
            covered = p['image_index']
            candidate_cycles = [fc[c] for c in covered]
            cycle = [i for i in candidate_cycles if candidate_cycles.count(i) > 1]
            cycle_to_punch = cycle[0][0]

            # Using the cycles to punch, which images could also be covered?
            uncovered = tuple(set(cycle_to_punch).difference(set(covered)))

            # All candidates are covered, skip this point
            if not uncovered:
                continue

            # Determine whether a 'real' lat/lon are to be used and reproject
            if overlap:
                row = p.iloc[0]
                lat, lon = self._cg.node[row.image_index].geodata.pixel_to_latlon(row.x, row.y)
            else:
                lat, lon = 0,0

            # Build the data for the geodataframe - can the index be cleaner?
            geoms.append(Point(lon, lat))
            candidate_cliques.append([uncovered, cycle_to_punch])
            idx.append(i)


        candidate_cliques = gpd.GeoDataFrame(candidate_cliques, index=idx,
                                         columns=['candidates', 'subgraph'], geometry=geoms)

        def overlaps(group):
            """
            Take a group, find the subgraph, compute the intersection of footprints
            and apply a group point in polygon check. This is an optimization where
            n-points are intersected with the poly at once (as opposed to the
            single iteration approach.)
            """
            cycle_to_punch = group.subgraph.iloc[0]
            subgraph = self._cg.subgraph(cycle_to_punch)
            intersection = subgraph.compute_intersection(cycle_to_punch[0]).query('overlaps_all == True')
            intersection = group.intersects(intersection.unary_union)
            return intersection

        # If the overlap check is going to be used, apply it.
        if overlap:
            candidate_cliques['overlap'] = False
            for i, g in candidate_cliques.groupby('candidates'):
                intersection = overlaps(g)
                candidate_cliques.loc[intersection.index, 'overlap'] = intersection
            return candidate_cliques.query('overlap == True')['candidates']
        else:
             return candidate_cliques.candidates


    def deepen_correspondences(self, overlap=False):
        candidates = self.identify_potential_overlaps(overlap=overlap)
        # Add in @acpaquettes' deepen logic.

    def to_isis(self, outname, *args, **kwargs):
        """
        Write the control network out to the ISIS3 control network format.
        """
        if not 'serial_number' in self._cn.data.columns:
            unique_ids = self._cn.data.image_index.unique()

        serials = {}
        olist = []
        for u in unique_ids:
            node = self._cg.node[u]
            path = node['image_path']
            serials[u] = generate_serial_number(path)
            olist.append(path)
        print(olist)
        to_isis(outname + '.net', self._cn.data, serials)
        write_filelist(olist, outname + '.lis')

    def to_bal(self):
        """
        Write the control network out to the Bundle Adjustment in the Large
        (BAL) file format.  For more information see:
        http://grail.cs.washington.edu/projects/bal/
        """
        pass

class ControlNetwork(object):
    measures_keys = ['point_id', 'image_index', 'keypoint_index', 'edge', 'match_idx', 'x', 'y']

    def __init__(self):
        self._point_id = 0
        self._measure_id = 0
        self.measure_to_point = {}
        self.data = pd.DataFrame(columns=self.measures_keys)

    def add_measure(self, key, edge, match_idx, fields, point_id=None):
        """
        Create a new measure that is coincident to a given point.  This method does not
        create the point if is missing.  When a measure is added to the graph, an associated
        row is added to the measures dataframe.

        Parameters
        ----------
        key : hashable
                  Some hashable id.  In the case of an autocnet graph object the
                  id should be in the form (image_id, match_id)

        point_id : hashable
                   The point to link the node to.  This is most likely an integer, but
                   any hashable should work.
        """
        if key in self.measure_to_point.keys():
            return
        if point_id == None:
            point_id = self._point_id
        self.measure_to_point[key] = point_id
        # The node_id is a composite key (image_id, correspondence_id), so just grab the image
        image_id = key[0]
        match_id = key[1]
        self.data.loc[self._measure_id] = [point_id, image_id, match_id, edge, match_idx, *fields]
        self._measure_id += 1

    def coverage_per_node(self):
        """
        Create a dictionary of points with each value being a boolean
        dataframe indicating whether all possible images are covered by
        an associated measure.  This supports understanding if the
        point has measures 'punched through' all images.

        """
        pass

    def get_point(self, point_id):
        """
        Get the graph and dataframe that describe a point.

        TODO: Implement the extraction of the point sub-graph from
        the parent graph.
        """
        point_graph = None
        point_frame = self.points.loc[point_id]
        return point_graph, point_frame

    def get_measure(self, measure_id):
        """
        Get an individual measure and the measure data frame.

        TODO: Implement the extraction of the measure subgraph (the linked
        point and other measures) from the parent graph.
        """
        measure_frame = self.data.loc[measure_id]
        return measure_frame

    def get_image_names(self):
        """
        Get the names of the images included in the control network.
        """
        return [cg.node[i]['image_name'] for i in self.get_image_ids()]

    def get_image_ids(self):
        """
        Get the node ids of the images in the control network.
        """
        return self.data.image_index.unique()

    def deepen_point(self, point_id):
        """
        This method seeks to deepen a given point by selecting those images that
        do not have associated measures and utilizing the CandidateGraph object to
        add add additional correspondences.
        """
        raise NotImplementedError

    def find_candidates(self, overlap=True):
        pass

    def get_measures_by_image_id(self, images):
        """
        Given a list of image names or CandidateGraph nodes identifiers, return a dataframe with the associated
        measures.
        """
        raise NotImplementedError

'''
def add_keypoints(network, kp_store):
    """
    Given a network that identifies shared correspondences between images
    and a keypoint store that has the x,y location of each keypoint,
    add an attirbute to each node in the network to store the keypoint location.

    This allows for a very lightweight correspondence network to be 'inflated'
    to contain all of the necessary correspondence information.

    Parameters
    ----------
    network : nx.Graph
              of x components, where each sub-graph is a mapping of n-correspondences
              shared across some number of images

    kp_store : CandidateGraph

    """
    df = pd.DataFrame(network.nodes(), columns=['node', 'idx']).astype(np.int)
    for i, g in df.groupby(['node']):
        node = cg.node[i]
        idx = np.unique(g)
        kps = node.get_raw_keypoint_coordinates(index=idx)
        for j, k in enumerate(g['idx']):
            x, y = kps[j]
            n.node[(i, k)]['x'] = x
            n.node[(i, k)]['y'] = y

def create_net(a):
    """
    From a pandas dataframe, create a networkx graph where the first two columns
    are a composite key for one node and the next two columns are a composite
    key for the final node.

    Parameters
    ----------
    a : dataframe
        of ndarray where rows are a to be created edge in the graph
    """
    G = nx.Graph()
    G.graph['images'] = set()
    for i in a.values:
        G.add_edge((i[0], i[1]),(i[2], i[3]), attr_dict={'x':None,
                                                         'y':None,
                                                         'subpixel':False})
        G.graph['images'].add(i[0])
        G.graph['images'].add(i[2])
    return G

def generate_control_network(graph, clean_keys=['fundamental']):
    """
    Given a graph object and a set of clean keys, extract a dataframe containing
    'source_image', 'source_idx', 'destination_image', 'destination_idx', and 'pid'.  This
    data structure represents the correspondences aggregated by an arbitrary 'pid'

    Parameters
    ----------
    graph : object
            An autocnet graph object

    clean_keys : list
                 Of clean keys

    Returns
    -------
    merged : DataFrame
             containing a grouping of the correspondences keyed by a pid
    """
    to_merge = []
    merged = pd.DataFrame(columns=['source_image', 'source_idx', 'destination_image', 'destination_idx'])
    for s, d, e in graph.edges_iter(data=True):
        matches, _ = e.clean(clean_keys=['fundamental'])
        m = matches[['source_image', 'source_idx', 'destination_image', 'destination_idx']]
        to_merge.append(m)
    merged = pd.concat(to_merge)
    G = create_net(merged)

    G.add

def merge(*networks):
    """
    Given two or more networks, merge them.

    Parameters
    ----------
    *networks : iterable
                of nx. Graph objects to merge

    Returns
    -------
    G : nx.Graph
        that is the composition of all input graphs
    """
    G = networks[0]
    for a in networks[1:]:
        if not isinstance(a, nx.Graph):
            raise TypeError
        G = nx.compose(G, a)
    return G
=======

from plio.io.io_controlnetwork import to_isis, write_filelist
>>>>>>> 26c3df0d


def identify_potential_overlaps(cg, cn, overlap=True):
    """
    Identify those points that could have additional measures

    Parameters
    ----------
    overlap : boolean
              If True, apply aprint(g)n additional point in polygon check, where
              the polygon is the footprint intersection between images and
              the point is a keypoint projected into lat/lon space.  Note
              that the projection can be inaccurate if the method used
              estimates the transformation.

    Returns
    -------
    candidate_cliques : DataFrame
                        with the index as the point id (in the data attribute)
                        and the value as an iterable of image ids to search
                        for a new point.
    """


    fc = cg.compute_fully_connected_components()

    candidate_cliques = []
    geoms = []
    idx = []
    for i, p in cn.data.groupby('point_id'):
        # Which images are covered already.  This finds any connected cycles that
        #  a node is in (this can be more than one - an hourglass network for example)
        # Extract the fully connected subgraph for each covered image in order to
        #  identify which subgraph the measure is in
        covered = p['image_index']
        candidate_cycles = [fc[c] for c in covered]
        cycle = [i for i in candidate_cycles if candidate_cycles.count(i) > 1]
        cycle_to_punch = cycle[0][0]

        # Using the cycles to punch, which images could also be covered?
        uncovered = tuple(set(cycle_to_punch).difference(set(covered)))

        # All candidates are covered, skip this point
        if not uncovered:
            continue

        # Determine whether a 'real' lat/lon are to be used and reproject
        if overlap:
            row = p.iloc[0]
            lat, lon = cg.node[row.image_index].geodata.pixel_to_latlon(row.x, row.y)
        else:
            lat, lon = 0,0

        # Build the data for the geodataframe - can the index be cleaner?
        geoms.append(Point(lon, lat))
        candidate_cliques.append([uncovered, cycle_to_punch])
        idx.append(i)


    candidate_cliques = gpd.GeoDataFrame(candidate_cliques, index=idx,
                                     columns=['candidates', 'subgraph'], geometry=geoms)

    def overlaps(group):
        """
        Take a group, find the subgraph, compute the intersection of footprints
        and apply a group point in polygon check. This is an optimization where
        n-points are intersected with the poly at once (as opposed to the
        single iteration approach.)
        """
        cycle_to_punch = group.subgraph.iloc[0]
        subgraph = cg.create_node_subgraph(cycle_to_punch)
        union, _ = subgraph.compute_intersection(cycle_to_punch[0])#.query('overlaps_all == True')
        intersection = group.intersects(union.unary_union)
        return intersection

    # If the overlap check is going to be used, apply it.
    if overlap:
        candidate_cliques['overlap'] = False
        for i, g in candidate_cliques.groupby('candidates'):
            intersection = overlaps(g)
            candidate_cliques.loc[intersection.index, 'overlap'] = intersection
        return candidate_cliques.query('overlap == True')['candidates']
    else:
         return candidate_cliques.candidates

def deepen_correspondences(cg, cn):
    pass

class ControlNetwork(object):
    measures_keys = ['point_id', 'image_index', 'keypoint_index', 'edge', 'match_idx', 'x', 'y']

    def __init__(self):
<<<<<<< HEAD
        self.point_to_correspondence = collections.defaultdict(list)
        self.correspondence_to_point = {}
        self.point_id = 0
        self.creationdate = strftime("%Y-%m-%d %H:%M:%S", gmtime())
        self.modifieddate = strftime("%Y-%m-%d %H:%M:%S", gmtime())

    @property
    def n_points(self):
        return len(self.point_to_correspondence.keys())

    @property
    def n_measures(self):
        return len(self.correspondence_to_point.keys())

    def add_correspondences(self, edge, matches):
        # Convert the matches dataframe to a dict
        df = matches.to_dict()
        source_image = next(iter(df['source_image'].values()))
        destination_image = next(iter(df['destination_image'].values()))

        # TODO: Handle subpixel registration here
        s_kps = edge.source.get_keypoint_coordinates().values
        d_kps = edge.destination.get_keypoint_coordinates().values

        # Load the correspondence to point data structure
        for k, source_idx in df['source_idx'].items():
            source_idx = int(source_idx)
            p = Point(self.point_id)

            destination_idx = int(df['destination_idx'][k])

            sidx = Correspondence(source_idx, *s_kps[int(source_idx)], serial=edge.source.isis_serial)
            didx = Correspondence(destination_idx, *d_kps[int(destination_idx)], serial=edge.destination.isis_serial)

            p.correspondences = [sidx, didx]

            self.correspondence_to_point[(source_image, source_idx)] = self.point_id
            self.correspondence_to_point[(destination_image, destination_idx)] = self.point_id

            self.point_to_correspondence[p].append((source_image, sidx))
            self.point_to_correspondence[p].append((destination_image, didx))

            self.point_id += 1
        self._update_modified_date()

    def _update_modified_date(self):
        self.modifieddate = strftime("%Y-%m-%d %H:%M:%S", gmtime())

    def to_dataframe(self):
        pass'''
=======
        self._point_id = 0
        self._measure_id = 0
        self.measure_to_point = {}
        self.data = pd.DataFrame(columns=self.measures_keys)

    @classmethod
    def from_candidategraph(cls, matches):
        cls = ControlNetwork()
        for match in matches:
            for idx, row in match.iterrows():
                edge = (row.source_image, row.destination_image)
                source_key = (row.source_image, row.source_idx)
                source_fields = row[['source_x', 'source_y']]
                destin_key = (row.destination_image, row.destination_idx)
                destin_fields = row[['destination_x', 'destination_y']]
                if cls.measure_to_point.get(source_key, None) is not None:
                    tempid = cls.measure_to_point[source_key]
                    cls.add_measure(destin_key, edge, row.name, destin_fields, point_id=tempid)
                elif cls.measure_to_point.get(destin_key, None) is not None:
                    tempid = cls.measure_to_point[destin_key]
                    cls.add_measure(source_key, edge, row.name,  source_fields, point_id=tempid)
                else:
                    cls.add_measure(source_key, edge, row.name,  source_fields)
                    cls.add_measure(destin_key, edge,row.name,  destin_fields)
                    cls._point_id += 1

        cls.data.index.name = 'measure_id'
        return cls

    def add_measure(self, key, edge, match_idx, fields, point_id=None):
        """
        Create a new measure that is coincident to a given point.  This method does not
        create the point if is missing.  When a measure is added to the graph, an associated
        row is added to the measures dataframe.

        Parameters
        ----------
        key : hashable
                  Some hashable id.  In the case of an autocnet graph object the
                  id should be in the form (image_id, match_id)

        point_id : hashable
                   The point to link the node to.  This is most likely an integer, but
                   any hashable should work.
        """
        if key in self.measure_to_point.keys():
            return
        if point_id == None:
            point_id = self._point_id
        self.measure_to_point[key] = point_id
        # The node_id is a composite key (image_id, correspondence_id), so just grab the image
        image_id = key[0]
        match_id = key[1]
        self.data.loc[self._measure_id] = [point_id, image_id, match_id, edge, match_idx, *fields]
        self._measure_id += 1

    def validate_points(self):
        """
        Ensure that all control points currently in the nework are valid.

        Criteria for validity:

          * Singularity: A control point can have one and only one measure from any image

        Returns
        -------
         : pd.Series

        """

        def func(g):
            print(g)
            # One and only one measure constraint
            if not g.image_index.duplicated().any():
                return True
            else: return False

        return self.data.groupby('point_id').apply(func)

    def to_isis(self, outname, serials, olist, *args, **kwargs):
        """
        Write the control network out to the ISIS3 control network format.
        """

        if self.validate_points().any() == True:
            warnings.warn('Control Network is not ISIS3 compliant.  Please run the validate_points method on the control network.')
            return

        to_isis(outname + '.net', self.data, serials, *args, **kwargs)
        write_filelist(olist, outname + '.lis')

    def to_bal(self):
        """
        Write the control network out to the Bundle Adjustment in the Large
        (BAL) file format.  For more information see:
        http://grail.cs.washington.edu/projects/bal/
        """
        pass
>>>>>>> 26c3df0d
<|MERGE_RESOLUTION|>--- conflicted
+++ resolved
@@ -3,363 +3,8 @@
 import pandas as pd
 import geopandas as gpd
 from shapely.geometry import Point
-<<<<<<< HEAD
 
 from plio.io.io_controlnetwork import to_isis, write_filelist
-from plio.io.isis_serial_number import generate_serial_number
-
-
-"""
-Which mthods must some object that handles matching expose?
-
--
-"""
-
-class ControlMediator(object):
-    def __init__(self, candidategraph, controlnetwork):
-        self._cg = candidategraph
-        self._cn = controlnetwork
-
-    @classmethod
-    def from_candidategraph(cls, candidategraph, clean_keys=[]):
-        mediator = cls(candidategraph, ControlNetwork())
-        matches = candidategraph.get_matches(clean_keys=clean_keys)
-        for match in matches:
-            for idx, row in match.iterrows():
-                edge = (row.source_image, row.destination_image)
-                source_key = (row.source_image, row.source_idx)
-                source_fields = row[['source_x', 'source_y']]
-                destin_key = (row.destination_image, row.destination_idx)
-                destin_fields = row[['destination_x', 'destination_y']]
-                if mediator._cn.measure_to_point.get(source_key, None) is not None:
-                    tempid = mediator._cn.measure_to_point[source_key]
-                    mediator._cn.add_measure(destin_key, edge, row.name, destin_fields, point_id=tempid)
-                elif mediator._cn.measure_to_point.get(destin_key, None) is not None:
-                    tempid = mediator._cn.measure_to_point[destin_key]
-                    mediator._cn.add_measure(source_key, edge, row.name,  source_fields, point_id=tempid)
-                else:
-                    mediator._cn.add_measure(source_key, edge, row.name,  source_fields)
-                    mediator._cn.add_measure(destin_key, edge,row.name,  destin_fields)
-                    mediator._cn._point_id += 1
-
-        mediator._cn.data.index.name = 'measure_id'
-        return mediator
-
-    def identify_potential_overlaps(self, overlap=True):
-        """
-        Identify those points that could have additional measures
-
-        Parameters
-        ----------
-        overlap : boolean
-                  If True, apply an additional point in polygon check, where
-                  the polygon is the footprint intersection between images and
-                  the point is a keypoint projected into lat/lon space.  Note
-                  that the projection can be inaccurate if the method used
-                  estimates the transformation.
-
-        Returns
-        -------
-        candidate_cliques : DataFrame
-                            with the index as the point id (in the data attribute)
-                            and the value as an iterable of image ids to search
-                            for a new point.
-        """
-
-
-        fc = self._cg.compute_fully_connected_components()
-
-        candidate_cliques = []
-        geoms = []
-        idx = []
-        for i, p in self._cn.data.groupby('point_id'):
-            # Which images are covered already.  This finds any connected cycles that
-            #  a node is in (this can be more than one - an hourglass network for example)
-            # Extract the fully connected subgraph for each covered image in order to
-            #  identify which subgraph the measure is in
-            covered = p['image_index']
-            candidate_cycles = [fc[c] for c in covered]
-            cycle = [i for i in candidate_cycles if candidate_cycles.count(i) > 1]
-            cycle_to_punch = cycle[0][0]
-
-            # Using the cycles to punch, which images could also be covered?
-            uncovered = tuple(set(cycle_to_punch).difference(set(covered)))
-
-            # All candidates are covered, skip this point
-            if not uncovered:
-                continue
-
-            # Determine whether a 'real' lat/lon are to be used and reproject
-            if overlap:
-                row = p.iloc[0]
-                lat, lon = self._cg.node[row.image_index].geodata.pixel_to_latlon(row.x, row.y)
-            else:
-                lat, lon = 0,0
-
-            # Build the data for the geodataframe - can the index be cleaner?
-            geoms.append(Point(lon, lat))
-            candidate_cliques.append([uncovered, cycle_to_punch])
-            idx.append(i)
-
-
-        candidate_cliques = gpd.GeoDataFrame(candidate_cliques, index=idx,
-                                         columns=['candidates', 'subgraph'], geometry=geoms)
-
-        def overlaps(group):
-            """
-            Take a group, find the subgraph, compute the intersection of footprints
-            and apply a group point in polygon check. This is an optimization where
-            n-points are intersected with the poly at once (as opposed to the
-            single iteration approach.)
-            """
-            cycle_to_punch = group.subgraph.iloc[0]
-            subgraph = self._cg.subgraph(cycle_to_punch)
-            intersection = subgraph.compute_intersection(cycle_to_punch[0]).query('overlaps_all == True')
-            intersection = group.intersects(intersection.unary_union)
-            return intersection
-
-        # If the overlap check is going to be used, apply it.
-        if overlap:
-            candidate_cliques['overlap'] = False
-            for i, g in candidate_cliques.groupby('candidates'):
-                intersection = overlaps(g)
-                candidate_cliques.loc[intersection.index, 'overlap'] = intersection
-            return candidate_cliques.query('overlap == True')['candidates']
-        else:
-             return candidate_cliques.candidates
-
-
-    def deepen_correspondences(self, overlap=False):
-        candidates = self.identify_potential_overlaps(overlap=overlap)
-        # Add in @acpaquettes' deepen logic.
-
-    def to_isis(self, outname, *args, **kwargs):
-        """
-        Write the control network out to the ISIS3 control network format.
-        """
-        if not 'serial_number' in self._cn.data.columns:
-            unique_ids = self._cn.data.image_index.unique()
-
-        serials = {}
-        olist = []
-        for u in unique_ids:
-            node = self._cg.node[u]
-            path = node['image_path']
-            serials[u] = generate_serial_number(path)
-            olist.append(path)
-        print(olist)
-        to_isis(outname + '.net', self._cn.data, serials)
-        write_filelist(olist, outname + '.lis')
-
-    def to_bal(self):
-        """
-        Write the control network out to the Bundle Adjustment in the Large
-        (BAL) file format.  For more information see:
-        http://grail.cs.washington.edu/projects/bal/
-        """
-        pass
-
-class ControlNetwork(object):
-    measures_keys = ['point_id', 'image_index', 'keypoint_index', 'edge', 'match_idx', 'x', 'y']
-
-    def __init__(self):
-        self._point_id = 0
-        self._measure_id = 0
-        self.measure_to_point = {}
-        self.data = pd.DataFrame(columns=self.measures_keys)
-
-    def add_measure(self, key, edge, match_idx, fields, point_id=None):
-        """
-        Create a new measure that is coincident to a given point.  This method does not
-        create the point if is missing.  When a measure is added to the graph, an associated
-        row is added to the measures dataframe.
-
-        Parameters
-        ----------
-        key : hashable
-                  Some hashable id.  In the case of an autocnet graph object the
-                  id should be in the form (image_id, match_id)
-
-        point_id : hashable
-                   The point to link the node to.  This is most likely an integer, but
-                   any hashable should work.
-        """
-        if key in self.measure_to_point.keys():
-            return
-        if point_id == None:
-            point_id = self._point_id
-        self.measure_to_point[key] = point_id
-        # The node_id is a composite key (image_id, correspondence_id), so just grab the image
-        image_id = key[0]
-        match_id = key[1]
-        self.data.loc[self._measure_id] = [point_id, image_id, match_id, edge, match_idx, *fields]
-        self._measure_id += 1
-
-    def coverage_per_node(self):
-        """
-        Create a dictionary of points with each value being a boolean
-        dataframe indicating whether all possible images are covered by
-        an associated measure.  This supports understanding if the
-        point has measures 'punched through' all images.
-
-        """
-        pass
-
-    def get_point(self, point_id):
-        """
-        Get the graph and dataframe that describe a point.
-
-        TODO: Implement the extraction of the point sub-graph from
-        the parent graph.
-        """
-        point_graph = None
-        point_frame = self.points.loc[point_id]
-        return point_graph, point_frame
-
-    def get_measure(self, measure_id):
-        """
-        Get an individual measure and the measure data frame.
-
-        TODO: Implement the extraction of the measure subgraph (the linked
-        point and other measures) from the parent graph.
-        """
-        measure_frame = self.data.loc[measure_id]
-        return measure_frame
-
-    def get_image_names(self):
-        """
-        Get the names of the images included in the control network.
-        """
-        return [cg.node[i]['image_name'] for i in self.get_image_ids()]
-
-    def get_image_ids(self):
-        """
-        Get the node ids of the images in the control network.
-        """
-        return self.data.image_index.unique()
-
-    def deepen_point(self, point_id):
-        """
-        This method seeks to deepen a given point by selecting those images that
-        do not have associated measures and utilizing the CandidateGraph object to
-        add add additional correspondences.
-        """
-        raise NotImplementedError
-
-    def find_candidates(self, overlap=True):
-        pass
-
-    def get_measures_by_image_id(self, images):
-        """
-        Given a list of image names or CandidateGraph nodes identifiers, return a dataframe with the associated
-        measures.
-        """
-        raise NotImplementedError
-
-'''
-def add_keypoints(network, kp_store):
-    """
-    Given a network that identifies shared correspondences between images
-    and a keypoint store that has the x,y location of each keypoint,
-    add an attirbute to each node in the network to store the keypoint location.
-
-    This allows for a very lightweight correspondence network to be 'inflated'
-    to contain all of the necessary correspondence information.
-
-    Parameters
-    ----------
-    network : nx.Graph
-              of x components, where each sub-graph is a mapping of n-correspondences
-              shared across some number of images
-
-    kp_store : CandidateGraph
-
-    """
-    df = pd.DataFrame(network.nodes(), columns=['node', 'idx']).astype(np.int)
-    for i, g in df.groupby(['node']):
-        node = cg.node[i]
-        idx = np.unique(g)
-        kps = node.get_raw_keypoint_coordinates(index=idx)
-        for j, k in enumerate(g['idx']):
-            x, y = kps[j]
-            n.node[(i, k)]['x'] = x
-            n.node[(i, k)]['y'] = y
-
-def create_net(a):
-    """
-    From a pandas dataframe, create a networkx graph where the first two columns
-    are a composite key for one node and the next two columns are a composite
-    key for the final node.
-
-    Parameters
-    ----------
-    a : dataframe
-        of ndarray where rows are a to be created edge in the graph
-    """
-    G = nx.Graph()
-    G.graph['images'] = set()
-    for i in a.values:
-        G.add_edge((i[0], i[1]),(i[2], i[3]), attr_dict={'x':None,
-                                                         'y':None,
-                                                         'subpixel':False})
-        G.graph['images'].add(i[0])
-        G.graph['images'].add(i[2])
-    return G
-
-def generate_control_network(graph, clean_keys=['fundamental']):
-    """
-    Given a graph object and a set of clean keys, extract a dataframe containing
-    'source_image', 'source_idx', 'destination_image', 'destination_idx', and 'pid'.  This
-    data structure represents the correspondences aggregated by an arbitrary 'pid'
-
-    Parameters
-    ----------
-    graph : object
-            An autocnet graph object
-
-    clean_keys : list
-                 Of clean keys
-
-    Returns
-    -------
-    merged : DataFrame
-             containing a grouping of the correspondences keyed by a pid
-    """
-    to_merge = []
-    merged = pd.DataFrame(columns=['source_image', 'source_idx', 'destination_image', 'destination_idx'])
-    for s, d, e in graph.edges_iter(data=True):
-        matches, _ = e.clean(clean_keys=['fundamental'])
-        m = matches[['source_image', 'source_idx', 'destination_image', 'destination_idx']]
-        to_merge.append(m)
-    merged = pd.concat(to_merge)
-    G = create_net(merged)
-
-    G.add
-
-def merge(*networks):
-    """
-    Given two or more networks, merge them.
-
-    Parameters
-    ----------
-    *networks : iterable
-                of nx. Graph objects to merge
-
-    Returns
-    -------
-    G : nx.Graph
-        that is the composition of all input graphs
-    """
-    G = networks[0]
-    for a in networks[1:]:
-        if not isinstance(a, nx.Graph):
-            raise TypeError
-        G = nx.compose(G, a)
-    return G
-=======
-
-from plio.io.io_controlnetwork import to_isis, write_filelist
->>>>>>> 26c3df0d
 
 
 def identify_potential_overlaps(cg, cn, overlap=True):
@@ -452,58 +97,6 @@
     measures_keys = ['point_id', 'image_index', 'keypoint_index', 'edge', 'match_idx', 'x', 'y']
 
     def __init__(self):
-<<<<<<< HEAD
-        self.point_to_correspondence = collections.defaultdict(list)
-        self.correspondence_to_point = {}
-        self.point_id = 0
-        self.creationdate = strftime("%Y-%m-%d %H:%M:%S", gmtime())
-        self.modifieddate = strftime("%Y-%m-%d %H:%M:%S", gmtime())
-
-    @property
-    def n_points(self):
-        return len(self.point_to_correspondence.keys())
-
-    @property
-    def n_measures(self):
-        return len(self.correspondence_to_point.keys())
-
-    def add_correspondences(self, edge, matches):
-        # Convert the matches dataframe to a dict
-        df = matches.to_dict()
-        source_image = next(iter(df['source_image'].values()))
-        destination_image = next(iter(df['destination_image'].values()))
-
-        # TODO: Handle subpixel registration here
-        s_kps = edge.source.get_keypoint_coordinates().values
-        d_kps = edge.destination.get_keypoint_coordinates().values
-
-        # Load the correspondence to point data structure
-        for k, source_idx in df['source_idx'].items():
-            source_idx = int(source_idx)
-            p = Point(self.point_id)
-
-            destination_idx = int(df['destination_idx'][k])
-
-            sidx = Correspondence(source_idx, *s_kps[int(source_idx)], serial=edge.source.isis_serial)
-            didx = Correspondence(destination_idx, *d_kps[int(destination_idx)], serial=edge.destination.isis_serial)
-
-            p.correspondences = [sidx, didx]
-
-            self.correspondence_to_point[(source_image, source_idx)] = self.point_id
-            self.correspondence_to_point[(destination_image, destination_idx)] = self.point_id
-
-            self.point_to_correspondence[p].append((source_image, sidx))
-            self.point_to_correspondence[p].append((destination_image, didx))
-
-            self.point_id += 1
-        self._update_modified_date()
-
-    def _update_modified_date(self):
-        self.modifieddate = strftime("%Y-%m-%d %H:%M:%S", gmtime())
-
-    def to_dataframe(self):
-        pass'''
-=======
         self._point_id = 0
         self._measure_id = 0
         self.measure_to_point = {}
@@ -601,5 +194,4 @@
         (BAL) file format.  For more information see:
         http://grail.cs.washington.edu/projects/bal/
         """
-        pass
->>>>>>> 26c3df0d
+        pass