import os
from setuptools import setup, find_packages
import autocnet
from autocnet.examples import available
#Grab the README.md for the long description
with open('README.rst', 'r') as f:
    long_description = f.read()

def setup_package():
    examples = set()
    for i in available():
        if not os.path.isdir('autocnet/examples/' + i):
            if '.' in i:
                glob_name = 'examples/*.' + i.split('.')[-1]
            else:
                glob_name = 'examples/' + i
        else:
            glob_name = 'examples/' + i + '/*'
        examples.add(glob_name)

    setup(
        name = "autocnet",
        version = '0.2.5',
        author = "Jay Laura",
        author_email = "jlaura@usgs.gov",
        description = ("I/O API to support planetary data formats."),
        long_description = long_description,
        license = "Public Domain",
        keywords = "Multi-image correspondence detection",
        url = "http://packages.python.org/autocnet",
        packages=find_packages(),
        include_package_data=True,
        package_data={'autocnet' : list(examples)},
        zip_safe=False,
<<<<<<< HEAD
=======
        install_requires=[],
>>>>>>> 3101fb0f
        classifiers=[
            "Development Status :: 3 - Alpha",
            "Topic :: Utilities",
            "License :: Public Domain",
            'Programming Language :: Python :: 2.7',
            'Programming Language :: Python :: 3',
            'Programming Language :: Python :: 3.3',
            'Programming Language :: Python :: 3.4',
            'Programming Language :: Python :: 3.5',
        ],
    )

if __name__ == '__main__':
    setup_package()<|MERGE_RESOLUTION|>--- conflicted
+++ resolved
@@ -32,10 +32,7 @@
         include_package_data=True,
         package_data={'autocnet' : list(examples)},
         zip_safe=False,
-<<<<<<< HEAD
-=======
         install_requires=[],
->>>>>>> 3101fb0f
         classifiers=[
             "Development Status :: 3 - Alpha",
             "Topic :: Utilities",
