import os
import unittest

import pandas as pd
from scipy.misc import bytescale

from autocnet.examples import get_path
from autocnet.fileio.io_controlnetwork import to_isis
from autocnet.fileio.io_gdal import GeoDataset
from autocnet.graph.network import CandidateGraph
from autocnet.matcher import feature_extractor as fe
from autocnet.matcher.matcher import FlannMatcher
from autocnet.matcher.matcher import OutlierDetector


class TestTwoImageMatching(unittest.TestCase):
    """
    Feature: As a user
        I wish to automatically match two images to
        Generate an ISIS control network

        Scenario: Match two images
            Given a manually specified adjacency structure named two_image_adjacency.json
            When read create an adjacency graph
            Then extract image data and attribute nodes
            And find features and descriptors
            And apply a FLANN matcher
            Then create a C object from the graph matches
            Then output a control network
    """

    def setUp(self):
        self.serial_numbers = {'AS15-M-0295_SML.png': '1971-07-31T01:24:11.754',
                               'AS15-M-0296_SML.png': '1971-07-31T01:24:36.970',
                               'AS15-M-0297_SML.png': '1971-07-31T01:25:02.243',
                               'AS15-M-0298_SML.png': '1971-07-31T01:25:27.457',
                               'AS15-M-0299_SML.png': '1971-07-31T01:25:52.669',
                               'AS15-M-0300_SML.png': '1971-07-31T01:26:17.923'}

        for k, v in self.serial_numbers.items():
            self.serial_numbers[k] = 'APOLLO15/METRIC/{}'.format(v)

    def test_two_image(self):
        # Step: Create an adjacency graph
        adjacency = get_path('two_image_adjacency.json')
        basepath = os.path.dirname(adjacency)
        cg = CandidateGraph.from_adjacency_file(adjacency)
        self.assertEqual(2, cg.number_of_nodes())
        self.assertEqual(1, cg.number_of_edges())

        # Step: Extract image data and attribute nodes
        cg.extract_features(25)
        for node, attributes in cg.nodes_iter(data=True):
            self.assertIn(len(attributes['keypoints']), [24, 25, 26])

        # Step: Then apply a FLANN matcher
        fl = FlannMatcher()
        for node, attributes in cg.nodes_iter(data=True):
            fl.add(attributes['descriptors'], key=node)
        fl.train()

        for node, attributes in cg.nodes_iter(data=True):
            descriptors = attributes['descriptors']
<<<<<<< HEAD
            matches = fl.query(descriptors, node, k=3) #had to increase from 2 to test distance ratio test
            detectme = OutlierDetector()
=======
            matches = fl.query(descriptors, node,  k=2)
>>>>>>> 2cb0fe08
            cg.add_matches(matches)

        # Step: And create a C object
        cnet = cg.to_cnet()

        # Step update the serial numbers
        nid_to_serial = {}
        for node, attributes in cg.nodes_iter(data=True):
            nid_to_serial[node] = self.serial_numbers[attributes['image_name']]

        cnet.replace({'nid': nid_to_serial}, inplace=True)

        # Step: Output a control network
        to_isis('TestTwoImageMatching.net', cnet, mode='wb',
                networkid='TestTwoImageMatching', targetname='Moon')

    def tearDown(self):
        try:
            os.path.remove('TestTwoImageMatching.net')
        except: pass<|MERGE_RESOLUTION|>--- conflicted
+++ resolved
@@ -61,12 +61,8 @@
 
         for node, attributes in cg.nodes_iter(data=True):
             descriptors = attributes['descriptors']
-<<<<<<< HEAD
             matches = fl.query(descriptors, node, k=3) #had to increase from 2 to test distance ratio test
             detectme = OutlierDetector()
-=======
-            matches = fl.query(descriptors, node,  k=2)
->>>>>>> 2cb0fe08
             cg.add_matches(matches)
 
         # Step: And create a C object
