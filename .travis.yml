--- conflicted
+++ resolved
@@ -1,5 +1,5 @@
 language: python
-sudo: required
+sudo: false
 
 branches:
 only:
@@ -8,11 +8,8 @@
 python:
   - "3.5"
 
-<<<<<<< HEAD
-=======
 before_install:
 
->>>>>>> 236d69cc
 install:
   # We do this conditionally because it saves us some downloading if the
   # version is the same.
@@ -41,15 +38,6 @@
   - pip install coverage
   - pip install coveralls
 
-before_script:
-  - git clone https://github.com/Itseez/opencv.git
-  - cd opencv
-  - mkdir build
-  - cd build
-  - cmake ..
-  - make -j4
-  - sudo make -j4 install
-
 script:
   - nosetests --with-coverage --cover-package=autocnet
 
